--- conflicted
+++ resolved
@@ -16,21 +16,12 @@
   },
   "devDependencies": {},
   "ignore": [],
-<<<<<<< HEAD
-  "version": "1.1.96",
-  "_release": "1.1.96",
-  "_resolution": {
-    "type": "version",
-    "tag": "1.1.96",
-    "commit": "81f0ec7b5bca701668dd1e643d0a4381b414d771"
-=======
   "version": "1.2.8",
   "_release": "1.2.8",
   "_resolution": {
     "type": "version",
     "tag": "1.2.8",
     "commit": "ab69b1f6c75888a55b4baa100f2d3c527633bf49"
->>>>>>> ef7cd8f8
   },
   "_source": "https://github.com/MediaBrowser/emby-webcomponents.git",
   "_target": "^1.2.0",
