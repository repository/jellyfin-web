{
  "name": "iron-icons",
<<<<<<< HEAD
  "version": "1.1.0",
=======
  "version": "1.1.1",
>>>>>>> ef011e74
  "description": "A set of icons for use with iron-icon",
  "authors": [
    "The Polymer Authors"
  ],
  "keywords": [
    "web-components",
    "polymer",
    "icon"
  ],
  "main": "iron-icons.html",
  "private": true,
  "repository": {
    "type": "git",
    "url": "git://github.com/PolymerElements/iron-icons"
  },
  "license": "http://polymer.github.io/LICENSE.txt",
  "homepage": "https://github.com/PolymerElements/paper-icons",
  "dependencies": {
    "iron-icon": "polymerelements/iron-icon#^1.0.0",
    "iron-iconset-svg": "polymerelements/iron-iconset-svg#^1.0.0",
    "polymer": "Polymer/polymer#^1.0.0"
  },
  "devDependencies": {
    "paper-styles": "polymerelements/paper-styles#^1.0.2",
    "iron-component-page": "polymerelements/iron-component-page#1.0.0",
    "iron-flex-layout": "polymerelements/iron-flex-layout#^1.0.0",
    "iron-meta": "polymerelements/iron-meta#^1.0.0",
    "webcomponentsjs": "webcomponents/webcomponentsjs#^0.7.0"
  },
  "ignore": [
    "util",
    "update-icons.sh"
  ]
}<|MERGE_RESOLUTION|>--- conflicted
+++ resolved
@@ -1,10 +1,6 @@
 {
   "name": "iron-icons",
-<<<<<<< HEAD
-  "version": "1.1.0",
-=======
   "version": "1.1.1",
->>>>>>> ef011e74
   "description": "A set of icons for use with iron-icon",
   "authors": [
     "The Polymer Authors"
