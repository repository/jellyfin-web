{
  "name": "jellyfin-web",
  "version": "0.0.0",
  "description": "Web interface for Jellyfin",
  "repository": "https://github.com/jellyfin/jellyfin-web",
  "license": "GPL-2.0-or-later",
  "devDependencies": {
    "@babel/core": "^7.10.3",
    "@babel/plugin-proposal-class-properties": "^7.10.1",
    "@babel/plugin-proposal-private-methods": "^7.10.1",
    "@babel/plugin-transform-modules-amd": "^7.9.6",
    "@babel/polyfill": "^7.8.7",
    "@babel/preset-env": "^7.10.3",
    "autoprefixer": "^9.8.2",
    "babel-eslint": "^11.0.0-beta.2",
    "babel-loader": "^8.0.6",
    "browser-sync": "^2.26.7",
    "copy-webpack-plugin": "^5.1.1",
    "css-loader": "^3.6.0",
    "cssnano": "^4.1.10",
    "del": "^5.1.0",
    "eslint": "^6.8.0",
    "eslint-plugin-compat": "^3.5.1",
    "eslint-plugin-eslint-comments": "^3.2.0",
    "eslint-plugin-import": "^2.21.2",
    "eslint-plugin-promise": "^4.2.1",
    "file-loader": "^6.0.0",
    "gulp": "^4.0.2",
    "gulp-babel": "^8.0.0",
    "gulp-cli": "^2.3.0",
    "gulp-concat": "^2.6.1",
    "gulp-htmlmin": "^5.0.1",
    "gulp-if": "^3.0.0",
    "gulp-imagemin": "^7.1.0",
    "gulp-inject": "^5.0.5",
    "gulp-mode": "^1.0.2",
    "gulp-postcss": "^8.0.0",
    "gulp-sass": "^4.0.2",
    "gulp-sourcemaps": "^2.6.5",
    "gulp-terser": "^1.2.0",
    "html-webpack-plugin": "^4.3.0",
    "lazypipe": "^1.0.2",
    "node-sass": "^4.13.1",
    "postcss-loader": "^3.0.0",
    "postcss-preset-env": "^6.7.0",
    "style-loader": "^1.1.3",
    "stylelint": "^13.6.1",
    "stylelint-config-rational-order": "^0.1.2",
    "stylelint-no-browser-hacks": "^1.2.1",
    "stylelint-order": "^4.1.0",
    "webpack": "^4.41.5",
    "webpack-merge": "^4.2.2",
    "webpack-stream": "^5.2.1"
  },
  "dependencies": {
    "alameda": "^1.4.0",
    "blurhash": "^1.1.3",
    "classlist.js": "https://github.com/eligrey/classList.js/archive/1.2.20180112.tar.gz",
    "core-js": "^3.6.5",
    "date-fns": "^2.14.0",
    "document-register-element": "^1.14.3",
    "epubjs": "^0.3.85",
    "fast-text-encoding": "^1.0.3",
    "flv.js": "^1.5.0",
    "headroom.js": "^0.11.0",
    "hls.js": "^0.13.1",
    "howler": "^2.2.0",
    "intersection-observer": "^0.10.0",
    "jellyfin-apiclient": "^1.2.2",
    "jellyfin-noto": "https://github.com/jellyfin/jellyfin-noto",
    "jquery": "^3.5.1",
    "jstree": "^3.3.10",
    "libass-wasm": "https://github.com/jellyfin/JavascriptSubtitlesOctopus#4.0.0-jf-smarttv",
    "material-design-icons-iconfont": "^5.0.1",
    "native-promise-only": "^0.8.0-a",
    "page": "^1.11.6",
    "query-string": "^6.13.1",
    "resize-observer-polyfill": "^1.5.1",
    "screenfull": "^5.0.2",
    "shaka-player": "^3.0.1",
    "sortablejs": "^1.10.2",
    "swiper": "^5.4.5",
    "webcomponents.js": "^0.7.24",
    "whatwg-fetch": "^3.0.0"
  },
  "babel": {
    "presets": [
      "@babel/preset-env"
    ],
    "overrides": [
      {
        "test": [
          "src/components/accessSchedule/accessSchedule.js",
          "src/components/actionSheet/actionSheet.js",
          "src/components/alphaPicker/alphaPicker.js",
          "src/components/autoFocuser.js",
          "src/components/backdrop/backdrop.js",
          "src/components/cardbuilder/cardBuilder.js",
          "src/components/cardbuilder/chaptercardbuilder.js",
          "src/components/cardbuilder/peoplecardbuilder.js",
          "src/components/confirm/confirm.js",
          "src/components/displaySettings/displaySettings.js",
          "src/components/homeScreenSettings/homeScreenSettings.js",
          "src/components/directorybrowser/directorybrowser.js",
          "src/components/collectionEditor/collectionEditor.js",
          "src/components/dialog/dialog.js",
          "src/components/dialogHelper/dialogHelper.js",
          "src/components/channelMapper/channelMapper.js",
          "src/components/images/imageLoader.js",
          "src/components/imageUploader/imageUploader.js",
          "src/components/indicators/indicators.js",
          "src/components/itemContextMenu.js",
          "src/components/itemidentifier/itemidentifier.js",
          "src/components/itemMediaInfo/itemMediaInfo.js",
          "src/components/lazyLoader/lazyLoaderIntersectionObserver.js",
          "src/components/multiSelect/multiSelect.js",
          "src/components/maintabsmanager.js",
          "src/components/mediaLibraryCreator/mediaLibraryCreator.js",
          "src/components/mediaLibraryEditor/mediaLibraryEditor.js",
          "src/components/listview/listview.js",
          "src/components/playback/brightnessosd.js",
          "src/components/playback/mediasession.js",
          "src/components/playback/nowplayinghelper.js",
          "src/components/playback/playbackorientation.js",
          "src/components/playback/playerSelectionMenu.js",
          "src/components/playback/playersettingsmenu.js",
          "src/components/playback/playmethodhelper.js",
          "src/components/playback/remotecontrolautoplay.js",
          "src/components/playback/volumeosd.js",
          "src/components/prompt/prompt.js",
          "src/components/playbackSettings/playbackSettings.js",
          "src/components/playlisteditor/playlisteditor.js",
          "src/components/groupedcards.js",
          "src/components/htmlMediaHelper.js",
          "src/components/playmenu.js",
          "src/components/sanatizefilename.js",
          "src/components/scrollManager.js",
          "src/components/settingshelper.js",
          "src/components/subtitlesettings/subtitlesettings.js",
          "src/components/subtitlesettings/subtitleappearancehelper.js",
          "src/components/shortcuts.js",
          "src/components/syncPlay/groupSelectionMenu.js",
          "src/components/syncPlay/playbackPermissionManager.js",
          "src/components/syncPlay/syncPlayManager.js",
          "src/components/syncPlay/timeSyncManager.js",
          "src/controllers/dashboard/apikeys.js",
          "src/controllers/dashboard/dashboard.js",
          "src/controllers/dashboard/encodingsettings.js",
          "src/controllers/dashboard/logs.js",
          "src/controllers/user/subtitles.js",
          "src/controllers/dashboard/mediaLibrary.js",
          "src/controllers/dashboard/networking.js",
          "src/controllers/dashboard/playback.js",
          "src/controllers/dashboard/plugins/repositories.js",
<<<<<<< HEAD
          "src/controllers/dashboard/devices/devices.js",
          "src/controllers/dashboard/devices/device.js",
=======
          "src/controllers/dashboard/serveractivity.js",
>>>>>>> c9ff0b1d
          "src/elements/emby-tabs/emby-tabs.js",
          "src/elements/emby-scroller/emby-scroller.js",
          "src/elements/emby-radio/emby-radio.js",
          "src/elements/emby-checkbox/emby-checkbox.js",
          "src/elements/emby-itemrefreshindicator/emby-itemrefreshindicator.js",
          "src/elements/emby-progressbar/emby-progressbar.js",
          "src/elements/emby-progressring/emby-progressring.js",
          "src/elements/emby-radio/emby-radio.js",
          "src/elements/emby-ratingbutton/emby-ratingbutton.js",
          "src/elements/emby-scrollbuttons/emby-scrollbuttons.js",
          "src/elements/emby-scroller/emby-scroller.js",
          "src/elements/emby-select/emby-select.js",
          "src/elements/emby-slider/emby-slider.js",
          "src/elements/emby-tabs/emby-tabs.js",
          "src/elements/emby-textarea/emby-textarea.js",
          "src/elements/emby-toggle/emby-toggle.js",
          "src/plugins/bookPlayer/plugin.js",
          "src/plugins/bookPlayer/tableOfContents.js",
          "src/plugins/photoPlayer/plugin.js",
          "src/scripts/deleteHelper.js",
          "src/scripts/dfnshelper.js",
          "src/scripts/dom.js",
          "src/scripts/fileDownloader.js",
          "src/scripts/filesystem.js",
          "src/scripts/imagehelper.js",
          "src/scripts/inputManager.js",
          "src/plugins/backdropScreensaver/plugin.js",
          "src/components/filterdialog/filterdialog.js",
          "src/components/fetchhelper.js",
          "src/scripts/keyboardNavigation.js",
          "src/scripts/settings/appSettings.js",
          "src/scripts/settings/userSettings.js",
          "src/scripts/themeLoader.js",
          "src/scripts/settings/webSettings.js"
        ],
        "plugins": [
          "@babel/plugin-transform-modules-amd",
          "@babel/plugin-proposal-class-properties",
          "@babel/plugin-proposal-private-methods"
        ]
      }
    ]
  },
  "browserslist": [
    "last 2 Firefox versions",
    "last 2 Chrome versions",
    "last 2 ChromeAndroid versions",
    "last 2 Safari versions",
    "last 2 iOS versions",
    "last 2 Edge versions",
    "Chrome 27",
    "Chrome 38",
    "Chrome 47",
    "Chrome 53",
    "Chrome 56",
    "Chrome 63",
    "Firefox ESR"
  ],
  "scripts": {
    "serve": "gulp serve --development",
    "prepare": "gulp --production",
    "build:development": "gulp --development",
    "build:production": "gulp --production",
    "build:standalone": "gulp standalone --development",
    "lint": "eslint \".\"",
    "stylelint": "stylelint \"src/**/*.css\""
  }
}<|MERGE_RESOLUTION|>--- conflicted
+++ resolved
@@ -152,12 +152,9 @@
           "src/controllers/dashboard/networking.js",
           "src/controllers/dashboard/playback.js",
           "src/controllers/dashboard/plugins/repositories.js",
-<<<<<<< HEAD
           "src/controllers/dashboard/devices/devices.js",
           "src/controllers/dashboard/devices/device.js",
-=======
           "src/controllers/dashboard/serveractivity.js",
->>>>>>> c9ff0b1d
           "src/elements/emby-tabs/emby-tabs.js",
           "src/elements/emby-scroller/emby-scroller.js",
           "src/elements/emby-radio/emby-radio.js",
