{
  "name": "jellyfin-web",
  "version": "0.0.0",
  "description": "Web interface for Jellyfin",
  "repository": "https://github.com/jellyfin/jellyfin-web",
  "license": "GPL-2.0-or-later",
  "devDependencies": {
    "@babel/core": "^7.10.3",
    "@babel/plugin-proposal-class-properties": "^7.10.1",
    "@babel/plugin-proposal-private-methods": "^7.10.1",
    "@babel/plugin-transform-modules-amd": "^7.9.6",
    "@babel/polyfill": "^7.8.7",
    "@babel/preset-env": "^7.10.3",
    "autoprefixer": "^9.8.2",
    "babel-eslint": "^11.0.0-beta.2",
    "babel-loader": "^8.0.6",
    "browser-sync": "^2.26.7",
    "copy-webpack-plugin": "^5.1.1",
    "css-loader": "^3.6.0",
    "cssnano": "^4.1.10",
    "del": "^5.1.0",
    "eslint": "^6.8.0",
    "eslint-plugin-compat": "^3.5.1",
    "eslint-plugin-eslint-comments": "^3.2.0",
    "eslint-plugin-import": "^2.21.2",
    "eslint-plugin-promise": "^4.2.1",
    "file-loader": "^6.0.0",
    "gulp": "^4.0.2",
    "gulp-babel": "^8.0.0",
    "gulp-cli": "^2.3.0",
    "gulp-concat": "^2.6.1",
    "gulp-htmlmin": "^5.0.1",
    "gulp-if": "^3.0.0",
    "gulp-imagemin": "^7.1.0",
    "gulp-inject": "^5.0.5",
    "gulp-mode": "^1.0.2",
    "gulp-postcss": "^8.0.0",
    "gulp-sass": "^4.0.2",
    "gulp-sourcemaps": "^2.6.5",
    "gulp-terser": "^1.2.0",
    "html-webpack-plugin": "^4.3.0",
    "lazypipe": "^1.0.2",
    "node-sass": "^4.13.1",
    "postcss-loader": "^3.0.0",
    "postcss-preset-env": "^6.7.0",
    "style-loader": "^1.1.3",
    "stylelint": "^13.6.1",
    "stylelint-config-rational-order": "^0.1.2",
    "stylelint-no-browser-hacks": "^1.2.1",
    "stylelint-order": "^4.1.0",
    "webpack": "^4.41.5",
    "webpack-merge": "^4.2.2",
    "webpack-stream": "^5.2.1"
  },
  "dependencies": {
    "alameda": "^1.4.0",
    "blurhash": "^1.1.3",
    "classlist.js": "https://github.com/eligrey/classList.js/archive/1.2.20180112.tar.gz",
    "core-js": "^3.6.5",
    "date-fns": "^2.14.0",
    "document-register-element": "^1.14.3",
    "epubjs": "^0.3.85",
    "fast-text-encoding": "^1.0.3",
    "flv.js": "^1.5.0",
    "headroom.js": "^0.11.0",
    "hls.js": "^0.13.1",
    "howler": "^2.2.0",
    "intersection-observer": "^0.10.0",
    "jellyfin-apiclient": "^1.2.2",
    "jellyfin-noto": "https://github.com/jellyfin/jellyfin-noto",
    "jquery": "^3.5.1",
    "jstree": "^3.3.10",
    "libass-wasm": "https://github.com/jellyfin/JavascriptSubtitlesOctopus#4.0.0-jf-smarttv",
    "material-design-icons-iconfont": "^5.0.1",
    "native-promise-only": "^0.8.0-a",
    "page": "^1.11.6",
    "query-string": "^6.13.1",
    "resize-observer-polyfill": "^1.5.1",
    "screenfull": "^5.0.2",
    "shaka-player": "^3.0.1",
    "sortablejs": "^1.10.2",
    "swiper": "^5.4.5",
    "webcomponents.js": "^0.7.24",
    "whatwg-fetch": "^3.0.0"
  },
  "babel": {
    "presets": [
      "@babel/preset-env"
    ],
    "overrides": [
      {
        "test": [
          "src/components/accessSchedule/accessSchedule.js",
          "src/components/actionSheet/actionSheet.js",
          "src/components/autoFocuser.js",
          "src/components/cardbuilder/cardBuilder.js",
          "src/components/cardbuilder/chaptercardbuilder.js",
          "src/components/cardbuilder/peoplecardbuilder.js",
<<<<<<< HEAD
          "src/components/collectionEditor/collectionEditor.js",
=======
          "src/components/dialog/dialog.js",
          "src/components/dialogHelper/dialogHelper.js",
          "src/components/channelMapper/channelMapper.js",
>>>>>>> addc15e9
          "src/components/images/imageLoader.js",
          "src/components/indicators/indicators.js",
          "src/components/lazyLoader/lazyLoaderIntersectionObserver.js",
          "src/components/listview/listview.js",
          "src/components/playback/brightnessosd.js",
          "src/components/playback/mediasession.js",
          "src/components/playback/nowplayinghelper.js",
          "src/components/playback/playbackorientation.js",
          "src/components/playback/playerSelectionMenu.js",
          "src/components/playback/playersettingsmenu.js",
          "src/components/playback/playmethodhelper.js",
          "src/components/playback/remotecontrolautoplay.js",
          "src/components/playback/volumeosd.js",
          "src/components/playlisteditor/playlisteditor.js",
          "src/components/playmenu.js",
          "src/components/sanatizefilename.js",
          "src/components/scrollManager.js",
          "src/components/shortcuts.js",
          "src/components/syncPlay/groupSelectionMenu.js",
          "src/components/syncPlay/playbackPermissionManager.js",
          "src/components/syncPlay/syncPlayManager.js",
          "src/components/syncPlay/timeSyncManager.js",
          "src/controllers/dashboard/logs.js",
          "src/controllers/dashboard/plugins/repositories.js",
          "src/plugins/bookPlayer/plugin.js",
          "src/plugins/bookPlayer/tableOfContents.js",
          "src/plugins/photoPlayer/plugin.js",
          "src/scripts/deleteHelper.js",
          "src/scripts/dfnshelper.js",
          "src/scripts/dom.js",
          "src/scripts/fileDownloader.js",
          "src/scripts/filesystem.js",
          "src/scripts/imagehelper.js",
          "src/scripts/inputManager.js",
          "src/plugins/backdropScreensaver/plugin.js",
          "src/components/filterdialog/filterdialog.js",
          "src/components/fetchhelper.js",
          "src/scripts/keyboardNavigation.js",
          "src/scripts/settings/appSettings.js",
          "src/scripts/settings/userSettings.js",
          "src/scripts/settings/webSettings.js"
        ],
        "plugins": [
          "@babel/plugin-transform-modules-amd",
          "@babel/plugin-proposal-class-properties",
          "@babel/plugin-proposal-private-methods"
        ]
      }
    ]
  },
  "browserslist": [
    "last 2 Firefox versions",
    "last 2 Chrome versions",
    "last 2 ChromeAndroid versions",
    "last 2 Safari versions",
    "last 2 iOS versions",
    "last 2 Edge versions",
    "Chrome 27",
    "Chrome 38",
    "Chrome 47",
    "Chrome 53",
    "Chrome 56",
    "Chrome 63",
    "Firefox ESR"
  ],
  "scripts": {
    "serve": "gulp serve --development",
    "prepare": "gulp --production",
    "build:development": "gulp --development",
    "build:production": "gulp --production",
    "build:standalone": "gulp standalone --development",
    "lint": "eslint \".\"",
    "stylelint": "stylelint \"src/**/*.css\""
  }
}<|MERGE_RESOLUTION|>--- conflicted
+++ resolved
@@ -96,13 +96,10 @@
           "src/components/cardbuilder/cardBuilder.js",
           "src/components/cardbuilder/chaptercardbuilder.js",
           "src/components/cardbuilder/peoplecardbuilder.js",
-<<<<<<< HEAD
           "src/components/collectionEditor/collectionEditor.js",
-=======
           "src/components/dialog/dialog.js",
           "src/components/dialogHelper/dialogHelper.js",
           "src/components/channelMapper/channelMapper.js",
->>>>>>> addc15e9
           "src/components/images/imageLoader.js",
           "src/components/indicators/indicators.js",
           "src/components/lazyLoader/lazyLoaderIntersectionObserver.js",
