{
  "name": "jellyfin-web",
  "version": "0.0.0",
  "description": "Web interface for Jellyfin",
  "repository": "https://github.com/jellyfin/jellyfin-web",
  "license": "GPL-2.0-or-later",
  "devDependencies": {
    "@babel/core": "^7.11.1",
    "@babel/eslint-parser": "^7.11.0",
    "@babel/eslint-plugin": "^7.11.0",
    "@babel/plugin-proposal-class-properties": "^7.10.1",
    "@babel/plugin-proposal-private-methods": "^7.10.1",
    "@babel/plugin-transform-modules-amd": "^7.10.5",
    "@babel/polyfill": "^7.8.7",
    "@babel/preset-env": "^7.11.0",
    "autoprefixer": "^9.8.6",
    "babel-loader": "^8.0.6",
    "browser-sync": "^2.26.12",
    "copy-webpack-plugin": "^5.1.1",
    "css-loader": "^4.2.1",
    "cssnano": "^4.1.10",
    "del": "^5.1.0",
    "eslint": "^7.6.0",
    "eslint-plugin-compat": "^3.5.1",
    "eslint-plugin-eslint-comments": "^3.2.0",
    "eslint-plugin-import": "^2.21.2",
    "eslint-plugin-promise": "^4.2.1",
    "file-loader": "^6.0.0",
    "gulp": "^4.0.2",
    "gulp-babel": "^8.0.0",
    "gulp-cli": "^2.3.0",
    "gulp-concat": "^2.6.1",
    "gulp-htmlmin": "^5.0.1",
    "gulp-if": "^3.0.0",
    "gulp-imagemin": "^7.1.0",
    "gulp-inject": "^5.0.5",
    "gulp-mode": "^1.0.2",
    "gulp-postcss": "^8.0.0",
    "gulp-sass": "^4.0.2",
    "gulp-sourcemaps": "^2.6.5",
    "gulp-terser": "^1.3.2",
    "html-webpack-plugin": "^4.3.0",
    "lazypipe": "^1.0.2",
    "node-sass": "^4.13.1",
    "postcss-loader": "^3.0.0",
    "postcss-preset-env": "^6.7.0",
    "style-loader": "^1.1.3",
    "stylelint": "^13.6.1",
    "stylelint-config-rational-order": "^0.1.2",
    "stylelint-no-browser-hacks": "^1.2.1",
    "stylelint-order": "^4.1.0",
    "webpack": "^4.44.1",
    "webpack-merge": "^4.2.2",
    "webpack-stream": "^5.2.1"
  },
  "dependencies": {
    "alameda": "^1.4.0",
    "blurhash": "^1.1.3",
    "classlist.js": "https://github.com/eligrey/classList.js/archive/1.2.20180112.tar.gz",
    "core-js": "^3.6.5",
    "date-fns": "^2.15.0",
    "epubjs": "^0.3.85",
    "fast-text-encoding": "^1.0.3",
    "flv.js": "^1.5.0",
    "headroom.js": "^0.11.0",
    "hls.js": "^0.14.8",
    "howler": "^2.2.0",
    "intersection-observer": "^0.11.0",
    "jellyfin-apiclient": "^1.4.1",
    "jellyfin-noto": "https://github.com/jellyfin/jellyfin-noto",
    "jquery": "^3.5.1",
    "jstree": "^3.3.10",
    "libass-wasm": "https://github.com/jellyfin/JavascriptSubtitlesOctopus#4.0.0-jf-smarttv",
    "material-design-icons-iconfont": "^5.0.1",
    "native-promise-only": "^0.8.0-a",
    "page": "^1.11.6",
    "query-string": "^6.13.1",
    "resize-observer-polyfill": "^1.5.1",
    "screenfull": "^5.0.2",
    "sortablejs": "^1.10.2",
    "swiper": "^5.4.5",
    "webcomponents.js": "^0.7.24",
    "whatwg-fetch": "^3.4.0"
  },
  "babel": {
    "presets": [
      "@babel/preset-env"
    ],
    "overrides": [
      {
        "test": [
          "src/components/accessSchedule/accessSchedule.js",
          "src/components/actionSheet/actionSheet.js",
          "src/components/activitylog.js",
          "src/components/alert.js",
          "src/components/alphaPicker/alphaPicker.js",
          "src/components/appFooter/appFooter.js",
          "src/components/autoFocuser.js",
          "src/components/backdrop/backdrop.js",
          "src/components/cardbuilder/cardBuilder.js",
          "src/components/cardbuilder/chaptercardbuilder.js",
          "src/components/cardbuilder/peoplecardbuilder.js",
          "src/components/channelMapper/channelMapper.js",
          "src/components/collectionEditor/collectionEditor.js",
          "src/components/confirm/confirm.js",
          "src/components/dialog/dialog.js",
          "src/components/dialogHelper/dialogHelper.js",
          "src/components/directorybrowser/directorybrowser.js",
          "src/components/displaySettings/displaySettings.js",
          "src/components/favoriteitems.js",
          "src/components/fetchhelper.js",
          "src/components/filterdialog/filterdialog.js",
          "src/components/focusManager.js",
          "src/components/groupedcards.js",
          "src/components/homeScreenSettings/homeScreenSettings.js",
          "src/components/homesections/homesections.js",
          "src/components/htmlMediaHelper.js",
          "src/components/imageOptionsEditor/imageOptionsEditor.js",
          "src/components/images/imageLoader.js",
          "src/components/imageDownloader/imageDownloader.js",
          "src/components/imageeditor/imageeditor.js",
          "src/components/imageUploader/imageUploader.js",
          "src/components/indicators/indicators.js",
          "src/components/itemContextMenu.js",
          "src/components/itemHelper.js",
          "src/components/itemidentifier/itemidentifier.js",
          "src/components/itemMediaInfo/itemMediaInfo.js",
          "src/components/itemsrefresher.js",
          "src/components/layoutManager.js",
          "src/components/lazyLoader/lazyLoaderIntersectionObserver.js",
          "src/components/libraryoptionseditor/libraryoptionseditor.js",
          "src/components/listview/listview.js",
          "src/components/loading/loading.js",
          "src/components/maintabsmanager.js",
          "src/components/mediainfo/mediainfo.js",
          "src/components/mediaLibraryCreator/mediaLibraryCreator.js",
          "src/components/mediaLibraryEditor/mediaLibraryEditor.js",
          "src/components/metadataEditor/metadataEditor.js",
          "src/components/metadataEditor/personEditor.js",
          "src/components/multiSelect/multiSelect.js",
          "src/components/nowPlayingBar/nowPlayingBar.js",
          "src/components/playback/brightnessosd.js",
          "src/components/playback/mediasession.js",
          "src/components/playback/nowplayinghelper.js",
          "src/components/playback/playbackorientation.js",
          "src/components/playback/playbackmanager.js",
          "src/components/playback/playerSelectionMenu.js",
          "src/components/playback/playersettingsmenu.js",
          "src/components/playback/playmethodhelper.js",
          "src/components/playback/playqueuemanager.js",
          "src/components/playback/remotecontrolautoplay.js",
          "src/components/playback/volumeosd.js",
          "src/components/playbackSettings/playbackSettings.js",
          "src/components/playerstats/playerstats.js",
          "src/components/playlisteditor/playlisteditor.js",
          "src/components/playmenu.js",
          "src/components/prompt/prompt.js",
          "src/components/recordingcreator/seriesrecordingeditor.js",
          "src/components/recordingcreator/recordinghelper.js",
          "src/components/refreshdialog/refreshdialog.js",
          "src/components/sanatizefilename.js",
          "src/components/scrollManager.js",
          "src/plugins/htmlVideoPlayer/plugin.js",
          "src/components/search/searchfields.js",
          "src/components/search/searchresults.js",
          "src/components/settingshelper.js",
          "src/components/shortcuts.js",
          "src/components/subtitleeditor/subtitleeditor.js",
          "src/components/subtitlesync/subtitlesync.js",
          "src/components/subtitlesettings/subtitleappearancehelper.js",
          "src/components/subtitlesettings/subtitlesettings.js",
          "src/components/syncPlay/groupSelectionMenu.js",
          "src/components/syncPlay/playbackPermissionManager.js",
          "src/components/syncPlay/syncPlayManager.js",
          "src/components/syncPlay/timeSyncManager.js",
          "src/components/tabbedview/tabbedview.js",
          "src/components/viewManager/viewManager.js",
          "src/components/tvproviders/schedulesdirect.js",
          "src/components/tvproviders/xmltv.js",
          "src/components/toast/toast.js",
          "src/components/upnextdialog/upnextdialog.js",
          "src/components/viewContainer.js",
          "src/components/castSenderApi.js",
          "src/controllers/session/addServer/index.js",
          "src/controllers/session/forgotPassword/index.js",
          "src/controllers/session/redeemPassword/index.js",
          "src/controllers/session/login/index.js",
          "src/controllers/session/selectServer/index.js",
          "src/controllers/dashboard/apikeys.js",
          "src/controllers/dashboard/dashboard.js",
          "src/controllers/dashboard/devices/device.js",
          "src/controllers/dashboard/devices/devices.js",
          "src/controllers/dashboard/dlna/profile.js",
          "src/controllers/dashboard/dlna/profiles.js",
          "src/controllers/dashboard/dlna/settings.js",
          "src/controllers/dashboard/encodingsettings.js",
          "src/controllers/dashboard/general.js",
          "src/controllers/dashboard/librarydisplay.js",
          "src/controllers/dashboard/logs.js",
          "src/controllers/music/musicalbums.js",
          "src/controllers/music/musicartists.js",
          "src/controllers/music/musicgenres.js",
          "src/controllers/music/musicplaylists.js",
          "src/controllers/music/musicrecommended.js",
          "src/controllers/music/songs.js",
          "src/controllers/dashboard/mediaLibrary.js",
          "src/controllers/dashboard/metadataImages.js",
          "src/controllers/dashboard/metadatanfo.js",
          "src/controllers/dashboard/networking.js",
          "src/controllers/dashboard/notifications/notification.js",
          "src/controllers/dashboard/notifications/notifications.js",
          "src/controllers/dashboard/playback.js",
          "src/controllers/dashboard/plugins/repositories/index.js",
          "src/controllers/dashboard/scheduledtasks/scheduledtask.js",
          "src/controllers/dashboard/scheduledtasks/scheduledtasks.js",
          "src/controllers/dashboard/serveractivity.js",
          "src/controllers/dashboard/streaming.js",
          "src/controllers/dashboard/users/useredit.js",
          "src/controllers/dashboard/users/userlibraryaccess.js",
          "src/controllers/dashboard/users/usernew.js",
          "src/controllers/dashboard/users/userparentalcontrol.js",
          "src/controllers/dashboard/users/userpasswordpage.js",
          "src/controllers/dashboard/users/userprofilespage.js",
<<<<<<< HEAD
          "src/controllers/home.js",
=======
          "src/controllers/list.js",
>>>>>>> 15b0f3ec
          "src/controllers/edititemmetadata.js",
          "src/controllers/favorites.js",
          "src/controllers/hometab.js",
          "src/controllers/movies/moviecollections.js",
          "src/controllers/movies/moviegenres.js",
          "src/controllers/movies/movies.js",
          "src/controllers/movies/moviesrecommended.js",
          "src/controllers/movies/movietrailers.js",
          "src/controllers/playback/nowplaying.js",
          "src/controllers/playback/videoosd.js",
          "src/controllers/itemDetails/index.js",
          "src/controllers/playback/queue/index.js",
          "src/controllers/playback/video/index.js",
          "src/controllers/searchpage.js",
          "src/controllers/livetvtuner.js",
          "src/controllers/livetvstatus.js",
          "src/controllers/livetvguideprovider.js",
          "src/controllers/livetvsettings.js",
          "src/controllers/livetv/livetvrecordings.js",
          "src/controllers/livetv/livetvschedule.js",
          "src/controllers/livetv/livetvseriestimers.js",
          "src/controllers/livetv/livetvchannels.js",
          "src/controllers/shows/episodes.js",
          "src/controllers/shows/tvgenres.js",
          "src/controllers/shows/tvlatest.js",
          "src/controllers/shows/tvrecommended.js",
          "src/controllers/shows/tvshows.js",
          "src/controllers/shows/tvstudios.js",
          "src/controllers/shows/tvupcoming.js",
          "src/controllers/user/display/index.js",
          "src/controllers/user/home/index.js",
          "src/controllers/user/menu/index.js",
          "src/controllers/user/playback/index.js",
          "src/controllers/user/profile/index.js",
          "src/controllers/user/subtitles/index.js",
          "src/controllers/wizard/finish/index.js",
          "src/controllers/wizard/remote/index.js",
          "src/controllers/wizard/settings/index.js",
          "src/controllers/wizard/start/index.js",
          "src/controllers/wizard/user/index.js",
          "src/elements/emby-button/emby-button.js",
          "src/elements/emby-button/paper-icon-button-light.js",
          "src/elements/emby-checkbox/emby-checkbox.js",
          "src/elements/emby-collapse/emby-collapse.js",
          "src/elements/emby-input/emby-input.js",
          "src/elements/emby-itemrefreshindicator/emby-itemrefreshindicator.js",
          "src/elements/emby-itemscontainer/emby-itemscontainer.js",
          "src/elements/emby-playstatebutton/emby-playstatebutton.js",
          "src/elements/emby-programcell/emby-programcell.js",
          "src/elements/emby-progressbar/emby-progressbar.js",
          "src/elements/emby-progressring/emby-progressring.js",
          "src/elements/emby-radio/emby-radio.js",
          "src/elements/emby-ratingbutton/emby-ratingbutton.js",
          "src/elements/emby-scrollbuttons/emby-scrollbuttons.js",
          "src/elements/emby-scroller/emby-scroller.js",
          "src/elements/emby-select/emby-select.js",
          "src/elements/emby-slider/emby-slider.js",
          "src/elements/emby-tabs/emby-tabs.js",
          "src/elements/emby-textarea/emby-textarea.js",
          "src/elements/emby-toggle/emby-toggle.js",
          "src/libraries/screensavermanager.js",
          "src/libraries/navdrawer/navdrawer.js",
          "src/libraries/scroller.js",
          "src/plugins/backdropScreensaver/plugin.js",
          "src/plugins/bookPlayer/plugin.js",
          "src/plugins/bookPlayer/tableOfContents.js",
          "src/plugins/photoPlayer/plugin.js",
          "src/plugins/youtubePlayer/plugin.js",
          "src/scripts/alphanumericshortcuts.js",
          "src/scripts/autoBackdrops.js",
          "src/scripts/browser.js",
          "src/scripts/datetime.js",
          "src/scripts/deleteHelper.js",
          "src/scripts/dfnshelper.js",
          "src/scripts/dom.js",
          "src/scripts/editorsidebar.js",
          "src/scripts/fileDownloader.js",
          "src/scripts/filesystem.js",
          "src/scripts/globalize.js",
          "src/scripts/imagehelper.js",
          "src/scripts/inputManager.js",
          "src/scripts/autoThemes.js",
          "src/scripts/themeManager.js",
          "src/scripts/keyboardNavigation.js",
          "src/scripts/libraryMenu.js",
          "src/scripts/libraryBrowser.js",
          "src/scripts/mouseManager.js",
          "src/scripts/multiDownload.js",
          "src/scripts/playlists.js",
          "src/scripts/scrollHelper.js",
          "src/scripts/serverNotifications.js",
          "src/scripts/routes.js",
          "src/scripts/settings/appSettings.js",
          "src/scripts/settings/userSettings.js",
          "src/scripts/settings/webSettings.js",
          "src/scripts/shell.js",
          "src/scripts/taskbutton.js",
          "src/scripts/themeLoader.js",
          "src/scripts/touchHelper.js"
        ],
        "plugins": [
          "@babel/plugin-transform-modules-amd",
          "@babel/plugin-proposal-class-properties",
          "@babel/plugin-proposal-private-methods"
        ]
      }
    ]
  },
  "browserslist": [
    "last 2 Firefox versions",
    "last 2 Chrome versions",
    "last 2 ChromeAndroid versions",
    "last 2 Safari versions",
    "iOS > 10",
    "last 2 Edge versions",
    "Chrome 27",
    "Chrome 38",
    "Chrome 47",
    "Chrome 53",
    "Chrome 56",
    "Chrome 63",
    "Edge 18",
    "Firefox ESR"
  ],
  "scripts": {
    "start": "yarn serve",
    "serve": "gulp serve --development",
    "prepare": "gulp --production",
    "build:development": "gulp --development",
    "build:production": "gulp --production",
    "build:standalone": "gulp standalone --development",
    "lint": "eslint \".\"",
    "stylelint": "stylelint \"src/**/*.css\""
  }
}<|MERGE_RESOLUTION|>--- conflicted
+++ resolved
@@ -221,11 +221,8 @@
           "src/controllers/dashboard/users/userparentalcontrol.js",
           "src/controllers/dashboard/users/userpasswordpage.js",
           "src/controllers/dashboard/users/userprofilespage.js",
-<<<<<<< HEAD
           "src/controllers/home.js",
-=======
           "src/controllers/list.js",
->>>>>>> 15b0f3ec
           "src/controllers/edititemmetadata.js",
           "src/controllers/favorites.js",
           "src/controllers/hometab.js",
