--- conflicted
+++ resolved
@@ -146,15 +146,12 @@
           "src/controllers/dashboard/networking.js",
           "src/controllers/dashboard/playback.js",
           "src/controllers/dashboard/plugins/repositories.js",
-<<<<<<< HEAD
           "src/controllers/dashboard/serveractivity.js",
           "src/elements/emby-tabs/emby-tabs.js",
           "src/elements/emby-scroller/emby-scroller.js",
           "src/elements/emby-radio/emby-radio.js",
-=======
           "src/elements/emby-checkbox/emby-checkbox.js",
           "src/elements/emby-itemrefreshindicator/emby-itemrefreshindicator.js",
->>>>>>> 09aa721e
           "src/elements/emby-progressbar/emby-progressbar.js",
           "src/elements/emby-progressring/emby-progressring.js",
           "src/elements/emby-radio/emby-radio.js",
