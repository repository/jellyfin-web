--- conflicted
+++ resolved
@@ -284,17 +284,6 @@
         return false;
     }
 
-<<<<<<< HEAD
-    function embed(options, self) {
-        require(['text!./displaySettings.template.html'], function (template) {
-            options.element.innerHTML = globalize.translateHtml(template, 'core');
-            options.element.querySelector('form').addEventListener('submit', onSubmit.bind(self));
-            if (options.enableSaveButton) {
-                options.element.querySelector('.btnSave').classList.remove('hide');
-            }
-            self.loadData(options.autoFocus);
-        });
-=======
     async function embed(options, self) {
         const { default: template } = await import('text!./displaySettings.template.html');
         options.element.innerHTML = globalize.translateDocument(template, 'core');
@@ -303,7 +292,6 @@
             options.element.querySelector('.btnSave').classList.remove('hide');
         }
         self.loadData(options.autoFocus);
->>>>>>> e94c6257
     }
 
     class DisplaySettings {
