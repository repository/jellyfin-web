define(["loading", "dialogHelper", "dom", "jQuery", "components/libraryoptionseditor/libraryoptionseditor", "emby-toggle", "emby-input", "emby-select", "paper-icon-button-light", "listViewStyle", "formDialogStyle", "emby-button", "flexStyles"], function (loading, dialogHelper, dom, $, libraryoptionseditor) {
    "use strict";

    function onAddLibrary() {
        if (isCreating) {
            return false;
        }

        if (pathInfos.length == 0) {
            require(["alert"], function (alert) {
                alert({
                    text: Globalize.translate("PleaseAddAtLeastOneFolder"),
                    type: "error"
                });
            });

            return false;
        }

        isCreating = true;
        loading.show();
        var dlg = dom.parentWithClass(this, "dlg-librarycreator");
        var name = $("#txtValue", dlg).val();
        var type = $("#selectCollectionType", dlg).val();

        if (type == "mixed") {
            type = null;
        }

        var libraryOptions = libraryoptionseditor.getLibraryOptions(dlg.querySelector(".libraryOptions"));
        libraryOptions.PathInfos = pathInfos;
        ApiClient.addVirtualFolder(name, type, currentOptions.refresh, libraryOptions).then(function () {
            hasChanges = true;
            isCreating = false;
            loading.hide();
            dialogHelper.close(dlg);
        }, function () {
            require(["toast"], function (toast) {
                toast(Globalize.translate("ErrorAddingMediaPathToVirtualFolder"));
            });

            isCreating = false;
            loading.hide();
        });
        return false;
    }

    function getCollectionTypeOptionsHtml(collectionTypeOptions) {
        return collectionTypeOptions.map(function (i) {
            return '<option value="' + i.value + '">' + i.name + "</option>";
        }).join("");
    }

    function initEditor(page, collectionTypeOptions) {
        $("#selectCollectionType", page).html(getCollectionTypeOptionsHtml(collectionTypeOptions)).val("").on("change", function () {
            var value = this.value;
            var dlg = $(this).parents(".dialog")[0];
            libraryoptionseditor.setContentType(dlg.querySelector(".libraryOptions"), value == "mixed" ? "" : value);

            if (value) {
                dlg.querySelector(".libraryOptions").classList.remove("hide");
            } else {
                dlg.querySelector(".libraryOptions").classList.add("hide");
            }

            if (value != "mixed") {
                var index = this.selectedIndex;

                if (index != -1) {
                    var name = this.options[index].innerHTML.replace("*", "").replace("&amp;", "&");
                    $("#txtValue", dlg).val(name);
                    var folderOption = collectionTypeOptions.filter(function (i) {
                        return i.value == value;
                    })[0];
                    $(".collectionTypeFieldDescription", dlg).html(folderOption.message || "");
                }
            }
        });
        page.querySelector(".btnAddFolder").addEventListener("click", onAddButtonClick);
        page.querySelector(".btnSubmit").addEventListener("click", onAddLibrary);
        page.querySelector(".folderList").addEventListener("click", onRemoveClick);
        page.querySelector(".chkAdvanced").addEventListener("change", onToggleAdvancedChange);
    }

    function onToggleAdvancedChange() {
        var dlg = dom.parentWithClass(this, "dlg-librarycreator");
        libraryoptionseditor.setAdvancedVisible(dlg.querySelector(".libraryOptions"), this.checked);
    }

    function onAddButtonClick() {
        var page = dom.parentWithClass(this, "dlg-librarycreator");

        require(["directorybrowser"], function (directoryBrowser) {
            var picker = new directoryBrowser();
            picker.show({
                enableNetworkSharePath: true,
                callback: function (path, networkSharePath) {
                    if (path) {
                        addMediaLocation(page, path, networkSharePath);
                    }

                    picker.close();
                }
            });
        });
    }

    function getFolderHtml(pathInfo, index) {
        var html = "";
<<<<<<< HEAD
        return html += '<div class="listItem listItem-border lnkPath" style="padding-left:.5em;">', html += '<div class="' + (pathInfo.NetworkPath ? "listItemBody two-line" : "listItemBody") + '">', html += '<div class="listItemBodyText">' + pathInfo.Path + "</div>", pathInfo.NetworkPath && (html += '<div class="listItemBodyText secondary">' + pathInfo.NetworkPath + "</div>"), html += "</div>", html += '<button type="button" is="paper-icon-button-light"" class="listItemButton btnRemovePath" data-index="' + index + '"><i class="material-icons">remove_circle</i></button>', html += "</div>"
=======
        html += '<div class="listItem listItem-border lnkPath" style="padding-left:.5em;">';
        html += '<div class="' + (pathInfo.NetworkPath ? "listItemBody two-line" : "listItemBody") + '">';
        html += '<div class="listItemBodyText">' + pathInfo.Path + "</div>";

        if (pathInfo.NetworkPath) {
            html += '<div class="listItemBodyText secondary">' + pathInfo.NetworkPath + "</div>";
        }

        html += "</div>";
        html += '<button type="button" is="paper-icon-button-light"" class="listItemButton btnRemovePath" data-index="' + index + '"><i class="md-icon">remove_circle</i></button>';
        html += "</div>";
        return html;
>>>>>>> 5df8202d
    }

    function renderPaths(page) {
        var foldersHtml = pathInfos.map(getFolderHtml).join("");
        var folderList = page.querySelector(".folderList");
        folderList.innerHTML = foldersHtml;

        if (foldersHtml) {
            folderList.classList.remove("hide");
        } else {
            folderList.classList.add("hide");
        }
    }

    function addMediaLocation(page, path, networkSharePath) {
        var pathLower = path.toLowerCase();
        var pathFilter = pathInfos.filter(function (p) {
            return p.Path.toLowerCase() == pathLower;
        });

        if (!pathFilter.length) {
            var pathInfo = {
                Path: path
            };

            if (networkSharePath) {
                pathInfo.NetworkPath = networkSharePath;
            }

            pathInfos.push(pathInfo);
            renderPaths(page);
        }
    }

    function onRemoveClick(e) {
        var button = dom.parentWithClass(e.target, "btnRemovePath");
        var index = parseInt(button.getAttribute("data-index"));
        var location = pathInfos[index].Path;
        var locationLower = location.toLowerCase();
        pathInfos = pathInfos.filter(function (p) {
            return p.Path.toLowerCase() != locationLower;
        });
        renderPaths(dom.parentWithClass(button, "dlg-librarycreator"));
    }

    function onDialogClosed() {
        currentResolve(hasChanges);
    }

    function initLibraryOptions(dlg) {
        libraryoptionseditor.embed(dlg.querySelector(".libraryOptions")).then(function () {
            $("#selectCollectionType", dlg).trigger("change");
            onToggleAdvancedChange.call(dlg.querySelector(".chkAdvanced"));
        });
    }

    function editor() {
        this.show = function (options) {
            return new Promise(function (resolve, reject) {
                currentOptions = options;
                currentResolve = resolve;
                hasChanges = false;
                var xhr = new XMLHttpRequest();
                xhr.open("GET", "components/medialibrarycreator/medialibrarycreator.template.html", true);

                xhr.onload = function (e) {
                    var template = this.response;
                    var dlg = dialogHelper.createDialog({
                        size: "medium-tall",
                        modal: false,
                        removeOnClose: true,
                        scrollY: false
                    });
                    dlg.classList.add("ui-body-a");
                    dlg.classList.add("background-theme-a");
                    dlg.classList.add("dlg-librarycreator");
                    dlg.classList.add("formDialog");
                    dlg.innerHTML = Globalize.translateDocument(template);
                    initEditor(dlg, options.collectionTypeOptions);
                    dlg.addEventListener("close", onDialogClosed);
                    dialogHelper.open(dlg);
                    dlg.querySelector(".btnCancel").addEventListener("click", function () {
                        dialogHelper.close(dlg);
                    });
                    pathInfos = [];
                    renderPaths(dlg);
                    initLibraryOptions(dlg);
                };

                xhr.send();
            });
        };
    }

    var pathInfos = [];
    var currentResolve;
    var currentOptions;
    var hasChanges = false;
    var isCreating = false;
    return editor;
});<|MERGE_RESOLUTION|>--- conflicted
+++ resolved
@@ -107,9 +107,6 @@
 
     function getFolderHtml(pathInfo, index) {
         var html = "";
-<<<<<<< HEAD
-        return html += '<div class="listItem listItem-border lnkPath" style="padding-left:.5em;">', html += '<div class="' + (pathInfo.NetworkPath ? "listItemBody two-line" : "listItemBody") + '">', html += '<div class="listItemBodyText">' + pathInfo.Path + "</div>", pathInfo.NetworkPath && (html += '<div class="listItemBodyText secondary">' + pathInfo.NetworkPath + "</div>"), html += "</div>", html += '<button type="button" is="paper-icon-button-light"" class="listItemButton btnRemovePath" data-index="' + index + '"><i class="material-icons">remove_circle</i></button>', html += "</div>"
-=======
         html += '<div class="listItem listItem-border lnkPath" style="padding-left:.5em;">';
         html += '<div class="' + (pathInfo.NetworkPath ? "listItemBody two-line" : "listItemBody") + '">';
         html += '<div class="listItemBodyText">' + pathInfo.Path + "</div>";
@@ -119,10 +116,9 @@
         }
 
         html += "</div>";
-        html += '<button type="button" is="paper-icon-button-light"" class="listItemButton btnRemovePath" data-index="' + index + '"><i class="md-icon">remove_circle</i></button>';
+        html += '<button type="button" is="paper-icon-button-light"" class="listItemButton btnRemovePath" data-index="' + index + '"><i class="material-icons">remove_circle</i></button>';
         html += "</div>";
         return html;
->>>>>>> 5df8202d
     }
 
     function renderPaths(page) {
