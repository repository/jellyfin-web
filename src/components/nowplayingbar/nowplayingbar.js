--- conflicted
+++ resolved
@@ -237,14 +237,9 @@
         };
 
         elem.addEventListener('click', function (e) {
-<<<<<<< HEAD
+
             if (!dom.parentWithTag(e.target, ['BUTTON', 'INPUT'])) {
-                showRemoteControl(0);
-=======
-
-            if (!dom.parentWithTag(e.target, ['BUTTON', 'INPUT', 'A'])) {
                 showRemoteControl();
->>>>>>> 99b7781f
             }
         });
     }
