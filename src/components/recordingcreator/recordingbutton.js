--- conflicted
+++ resolved
@@ -4,15 +4,6 @@
 import 'paper-icon-button-light';
 import 'emby-button';
 import 'css!./recordingfields';
-
-<<<<<<< HEAD
-/*eslint prefer-const: "error"*/
-=======
-    recordingHelper = recordingHelper.default || recordingHelper;
-
-    function onRecordingButtonClick(e) {
-        var item = this.item;
->>>>>>> 949c60b9
 
 function onRecordingButtonClick(e) {
     const item = this.item;
