--- conflicted
+++ resolved
@@ -1,11 +1,8 @@
 define(['dialogHelper', 'globalize', 'layoutManager', 'mediaInfo', 'apphost', 'connectionManager', 'require', 'loading', 'scrollHelper', 'imageLoader', 'scrollStyles', 'emby-button', 'emby-collapse', 'emby-input', 'paper-icon-button-light', 'css!./../formdialog', 'css!./recordingcreator', 'material-icons', 'flexStyles'], function (dialogHelper, globalize, layoutManager, mediaInfo, appHost, connectionManager, require, loading, scrollHelper, imageLoader) {
     'use strict';
 
-<<<<<<< HEAD
     scrollHelper = scrollHelper.default || scrollHelper;
-=======
     loading = loading.default || loading;
->>>>>>> e2aff662
 
     var currentDialog;
     var recordingDeleted = false;
