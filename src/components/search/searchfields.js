import layoutManager from 'layoutManager';
import globalize from 'globalize';
import require from 'require';
import events from 'events';
import browser from 'browser';
import AlphaPicker from 'alphaPicker';
import 'emby-input';
import 'flexStyles';
import 'material-icons';
import 'css!./searchfields';

/* eslint-disable indent */

    function onSearchTimeout() {

        const instance = this;
        let value = instance.nextSearchValue;

        value = (value || '').trim();
        events.trigger(instance, 'search', [value]);
    }

    function triggerSearch(instance, value) {

        if (instance.searchTimeout) {
            clearTimeout(instance.searchTimeout);
        }

        instance.nextSearchValue = value;
        instance.searchTimeout = setTimeout(onSearchTimeout.bind(instance), 400);
    }

    function onAlphaValueClicked(e) {

        const value = e.detail.value;
        const searchFieldsInstance = this;

        const txtSearch = searchFieldsInstance.options.element.querySelector('.searchfields-txtSearch');

        if (value === 'backspace') {

            const val = txtSearch.value;
            txtSearch.value = val.length ? val.substring(0, val.length - 1) : '';

        } else {
            txtSearch.value += value;
        }

        txtSearch.dispatchEvent(new CustomEvent('input', {
            bubbles: true
        }));
    }

    function initAlphaPicker(alphaPickerElement, instance) {

        instance.alphaPicker = new AlphaPicker.default({
            element: alphaPickerElement,
            mode: 'keyboard'
        });

        alphaPickerElement.addEventListener('alphavalueclicked', onAlphaValueClicked.bind(instance));
    }

    function onSearchInput(e) {

        const value = e.target.value;
        const searchFieldsInstance = this;
        triggerSearch(searchFieldsInstance, value);
    }

    function embed(elem, instance, options) {

        require(['text!./searchfields.template.html'], function (template) {

<<<<<<< HEAD
            var html = globalize.translateHtml(template, 'core');
=======
            let html = globalize.translateDocument(template, 'core');
>>>>>>> e94c6257

            if (browser.tizen || browser.orsay) {
                html = html.replace('<input ', '<input readonly ');
            }

            elem.innerHTML = html;

            elem.classList.add('searchFields');

            const txtSearch = elem.querySelector('.searchfields-txtSearch');

            if (layoutManager.tv) {
                const alphaPickerElement = elem.querySelector('.alphaPicker');

                elem.querySelector('.alphaPicker').classList.remove('hide');
                initAlphaPicker(alphaPickerElement, instance);
            }

            txtSearch.addEventListener('input', onSearchInput.bind(instance));

            instance.focus();
        });
    }

class SearchFields {
    constructor(options) {

        this.options = options;
        embed(options.element, this, options);
    }
    focus() {

        this.options.element.querySelector('.searchfields-txtSearch').focus();
    }
    destroy() {

        const options = this.options;
        if (options) {
            options.element.classList.remove('searchFields');
        }
        this.options = null;

        const alphaPicker = this.alphaPicker;
        if (alphaPicker) {
            alphaPicker.destroy();
        }
        this.alphaPicker = null;

        const searchTimeout = this.searchTimeout;
        if (searchTimeout) {
            clearTimeout(searchTimeout);
        }
        this.searchTimeout = null;
        this.nextSearchValue = null;
    }
}

export default SearchFields;

/* eslint-enable indent */<|MERGE_RESOLUTION|>--- conflicted
+++ resolved
@@ -72,11 +72,7 @@
 
         require(['text!./searchfields.template.html'], function (template) {
 
-<<<<<<< HEAD
-            var html = globalize.translateHtml(template, 'core');
-=======
-            let html = globalize.translateDocument(template, 'core');
->>>>>>> e94c6257
+            let html = globalize.translateHtml(template, 'core');
 
             if (browser.tizen || browser.orsay) {
                 html = html.replace('<input ', '<input readonly ');
