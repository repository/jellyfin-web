--- conflicted
+++ resolved
@@ -1,14 +1,3 @@
-<<<<<<< HEAD
-define(['require', 'dialogHelper', 'loading', 'apphost', 'layoutManager', 'connectionManager', 'appRouter', 'globalize', 'userSettings', 'emby-checkbox', 'emby-input', 'paper-icon-button-light', 'emby-select', 'material-icons', 'css!./../formdialog', 'emby-button', 'flexStyles'], function (require, dialogHelper, loading, appHost, layoutManager, connectionManager, appRouter, globalize, userSettings) {
-    'use strict';
-
-    appRouter = appRouter.default || appRouter;
-    layoutManager = layoutManager.default || layoutManager;
-
-    function onSubmit(e) {
-        e.preventDefault();
-        return false;
-=======
 import dialogHelper from 'dialogHelper';
 import layoutManager from 'layoutManager';
 import globalize from 'globalize';
@@ -34,7 +23,6 @@
 
     for (const elem of elems) {
         elem.querySelector('input').checked = settings[elem.getAttribute('data-settingname')] || false;
->>>>>>> 74136e36
     }
 
     context.querySelector('.selectImageType').value = settings.imageType || 'primary';
