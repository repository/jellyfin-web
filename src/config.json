{
  "multiserver": false,
  "themes": [
    {
      "name": "Apple TV",
      "id": "appletv"
    }, {
      "name": "Blue Radiance",
      "id": "blueradiance"
    }, {
      "name": "Dark",
      "id": "dark",
      "default": true
    }, {
      "name": "Light",
      "id": "light"
    }, {
      "name": "Purple Haze",
      "id": "purplehaze"
    }, {
      "name": "WMC",
      "id": "wmc"
    }
  ],
<<<<<<< HEAD
  "servers": [],
  "fonts": [
    "https://repo.jellyfin.org/releases/other/jellyfin-noto/font-faces.css",
    "https://repo.jellyfin.org/releases/other/jellyfin-noto/css/KR.css",
    "https://repo.jellyfin.org/releases/other/jellyfin-noto/css/JP.css",
    "https://repo.jellyfin.org/releases/other/jellyfin-noto/css/SC.css"
  ],
=======
>>>>>>> 3ea32c87
  "plugins": [
    "playAccessValidation/plugin",
    "experimentalWarnings/plugin",
    "htmlAudioPlayer/plugin",
    "htmlVideoPlayer/plugin",
    "photoPlayer/plugin",
    "comicsPlayer/plugin",
    "bookPlayer/plugin",
    "youtubePlayer/plugin",
    "backdropScreensaver/plugin",
    "pdfPlayer/plugin",
    "logoScreensaver/plugin",
    "sessionPlayer/plugin",
    "chromecastPlayer/plugin"
  ]
}<|MERGE_RESOLUTION|>--- conflicted
+++ resolved
@@ -22,16 +22,7 @@
       "id": "wmc"
     }
   ],
-<<<<<<< HEAD
   "servers": [],
-  "fonts": [
-    "https://repo.jellyfin.org/releases/other/jellyfin-noto/font-faces.css",
-    "https://repo.jellyfin.org/releases/other/jellyfin-noto/css/KR.css",
-    "https://repo.jellyfin.org/releases/other/jellyfin-noto/css/JP.css",
-    "https://repo.jellyfin.org/releases/other/jellyfin-noto/css/SC.css"
-  ],
-=======
->>>>>>> 3ea32c87
   "plugins": [
     "playAccessValidation/plugin",
     "experimentalWarnings/plugin",
