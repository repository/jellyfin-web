--- conflicted
+++ resolved
@@ -48,19 +48,12 @@
             msg += virtualFolder.Locations.join('<br/>');
         }
 
-<<<<<<< HEAD
-        require(['confirm'], function (confirm) {
-            confirm.default({
-=======
         import('confirm').then(({default: confirm}) => {
             confirm({
->>>>>>> bba11319
-
                 text: msg,
                 title: globalize.translate('HeaderRemoveMediaFolder'),
                 confirmText: globalize.translate('Delete'),
                 primary: 'delete'
-
             }).then(function () {
                 const refreshAfterChange = shouldRefreshLibraryAfterChanges(page);
                 ApiClient.removeVirtualFolder(virtualFolder.Name, refreshAfterChange).then(function () {
@@ -81,13 +74,8 @@
     }
 
     function renameVirtualFolder(page, virtualFolder) {
-<<<<<<< HEAD
-        require(['prompt'], function (prompt) {
-            prompt.default({
-=======
         import('prompt').then(({default: prompt}) => {
             prompt({
->>>>>>> bba11319
                 label: globalize.translate('LabelNewName'),
                 confirmText: globalize.translate('ButtonRename')
             }).then(function (newName) {
