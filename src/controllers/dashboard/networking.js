define(['loading', 'libraryMenu', 'globalize', 'emby-checkbox', 'emby-select'], function (loading, libraryMenu, globalize) {
    'use strict';

    function onSubmit(e) {
        var form = this;
        var localAddress = form.querySelector('#txtLocalAddress').value;
        var enableUpnp = form.querySelector('#chkEnableUpnp').checked;
        confirmSelections(localAddress, enableUpnp, function () {
            var validationResult = getValidationAlert(form);

            if (validationResult) {
                showAlertText(validationResult);
                return;
            }

            validateHttps(form).then(function () {
                loading.show();
                ApiClient.getServerConfiguration().then(function (config) {
                    config.LocalNetworkSubnets = form.querySelector('#txtLanNetworks').value.split(',').map(function (s) {
                        return s.trim();
                    }).filter(function (s) {
                        return s.length > 0;
                    });
                    config.RemoteIPFilter = form.querySelector('#txtExternalAddressFilter').value.split(',').map(function (s) {
                        return s.trim();
                    }).filter(function (s) {
                        return s.length > 0;
                    });
<<<<<<< HEAD
                    config.IsRemoteIPFilterBlacklist = "blacklist" === form.querySelector("#selectExternalAddressFilterMode").value;
                    config.PublicPort = form.querySelector("#txtPublicPort").value;
                    config.PublicHttpsPort = form.querySelector("#txtPublicHttpsPort").value;
                    config.HttpServerPortNumber = form.querySelector("#txtPortNumber").value;
                    config.HttpsPortNumber = form.querySelector("#txtHttpsPort").value;
                    config.EnableHttps = form.querySelector("#chkEnableHttps").checked;
                    config.RequireHttps = form.querySelector("#chkRequireHttps").checked;
=======
                    config.IsRemoteIPFilterBlacklist = 'blacklist' === form.querySelector('#selectExternalAddressFilterMode').value;
                    config.PublicPort = form.querySelector('#txtPublicPort').value;
                    config.PublicHttpsPort = form.querySelector('#txtPublicHttpsPort').value;
                    var httpsMode = form.querySelector('#selectHttpsMode').value;

                    switch (httpsMode) {
                        case 'proxy':
                            config.EnableHttps = true;
                            config.RequireHttps = false;
                            config.IsBehindProxy = true;
                            break;

                        case 'required':
                            config.EnableHttps = true;
                            config.RequireHttps = true;
                            config.IsBehindProxy = false;
                            break;

                        case 'enabled':
                            config.EnableHttps = true;
                            config.RequireHttps = false;
                            config.IsBehindProxy = false;
                            break;

                        default:
                            config.EnableHttps = false;
                            config.RequireHttps = false;
                            config.IsBehindProxy = false;
                    }

                    config.HttpsPortNumber = form.querySelector('#txtHttpsPort').value;
                    config.HttpServerPortNumber = form.querySelector('#txtPortNumber').value;
>>>>>>> 50e2f9dd
                    config.EnableUPnP = enableUpnp;
                    config.BaseUrl = form.querySelector('#txtBaseUrl').value;
                    config.EnableRemoteAccess = form.querySelector('#chkRemoteAccess').checked;
                    config.CertificatePath = form.querySelector('#txtCertificatePath').value || null;
                    config.CertificatePassword = form.querySelector('#txtCertPassword').value || null;
                    config.LocalNetworkAddresses = localAddress ? [localAddress] : [];
                    ApiClient.updateServerConfiguration(config).then(Dashboard.processServerConfigurationUpdateResult, Dashboard.processErrorResponse);
                });
            });
        });
        e.preventDefault();
    }

    function triggerChange(select) {
        var evt = document.createEvent('HTMLEvents');
        evt.initEvent('change', false, true);
        select.dispatchEvent(evt);
    }

    function getValidationAlert(form) {
        if (form.querySelector('#txtPublicPort').value === form.querySelector('#txtPublicHttpsPort').value) {
            return 'The public http and https ports must be different.';
        }

        if (form.querySelector('#txtPortNumber').value === form.querySelector('#txtHttpsPort').value) {
            return 'The http and https ports must be different.';
        }

        return null;
    }

    function validateHttps(form) {
<<<<<<< HEAD
        var certPath = form.querySelector("#txtCertificatePath").value || null;
        var httpsEnabled = form.querySelector("#chkEnableHttps").checked;

        if (httpsEnabled && !certPath) {
            return showAlertText({
                title: globalize.translate("TitleHostingSettings"),
                text: globalize.translate("HttpsRequiresCert")
            }).then(Promise.reject);
        }

        return Promise.resolve();
=======
        var remoteAccess = form.querySelector('#chkRemoteAccess').checked;
        var certPath = form.querySelector('#txtCertificatePath').value || null;
        var httpsMode = form.querySelector('#selectHttpsMode').value;

        if (!remoteAccess || ('enabled' !== httpsMode && 'required' !== httpsMode || certPath)) {
            return Promise.resolve();
        }

        return new Promise(function (resolve, reject) {
            return alertText({
                title: globalize.translate('TitleHostingSettings'),
                text: globalize.translate('HttpsRequiresCert')
            }).then(reject, reject);
        });
>>>>>>> 50e2f9dd
    }

    function showAlertText(options) {
        return new Promise(function (resolve, reject) {
            require(['alert'], function (alert) {
                alert(options).then(resolve, reject);
            });
        });
    }

    function confirmSelections(localAddress, enableUpnp, callback) {
        if (localAddress || !enableUpnp) {
<<<<<<< HEAD
            showAlertText({
                title: globalize.translate("TitleHostingSettings"),
                text: globalize.translate("SettingsWarning")
=======
            alertText({
                title: globalize.translate('TitleHostingSettings'),
                text: globalize.translate('SettingsWarning')
>>>>>>> 50e2f9dd
            }).then(callback);
        } else {
            callback();
        }
    }

    return function (view, params) {
        function loadPage(page, config) {
<<<<<<< HEAD
            page.querySelector("#txtPortNumber").value = config.HttpServerPortNumber;
            page.querySelector("#txtPublicPort").value = config.PublicPort;
            page.querySelector("#txtPublicHttpsPort").value = config.PublicHttpsPort;
            page.querySelector("#txtLocalAddress").value = config.LocalNetworkAddresses[0] || "";
            page.querySelector("#txtLanNetworks").value = (config.LocalNetworkSubnets || []).join(", ");
            page.querySelector("#txtExternalAddressFilter").value = (config.RemoteIPFilter || []).join(", ");
            page.querySelector("#selectExternalAddressFilterMode").value = config.IsRemoteIPFilterBlacklist ? "blacklist" : "whitelist";
            page.querySelector("#chkRemoteAccess").checked = null == config.EnableRemoteAccess || config.EnableRemoteAccess;
            page.querySelector("#txtHttpsPort").value = config.HttpsPortNumber;
            page.querySelector("#chkEnableHttps").checked = config.EnableHttps;
            page.querySelector("#chkRequireHttps").checked = config.RequireHttps;
            page.querySelector("#txtBaseUrl").value = config.BaseUrl || "";
            var txtCertificatePath = page.querySelector("#txtCertificatePath");
            txtCertificatePath.value = config.CertificatePath || "";
            page.querySelector("#txtCertPassword").value = config.CertificatePassword || "";
            page.querySelector("#chkEnableUpnp").checked = config.EnableUPnP;
            triggerChange(page.querySelector("#chkRemoteAccess"));
=======
            page.querySelector('#txtPortNumber').value = config.HttpServerPortNumber;
            page.querySelector('#txtPublicPort').value = config.PublicPort;
            page.querySelector('#txtPublicHttpsPort').value = config.PublicHttpsPort;
            page.querySelector('#txtLocalAddress').value = config.LocalNetworkAddresses[0] || '';
            page.querySelector('#txtLanNetworks').value = (config.LocalNetworkSubnets || []).join(', ');
            page.querySelector('#txtExternalAddressFilter').value = (config.RemoteIPFilter || []).join(', ');
            page.querySelector('#selectExternalAddressFilterMode').value = config.IsRemoteIPFilterBlacklist ? 'blacklist' : 'whitelist';
            page.querySelector('#chkRemoteAccess').checked = null == config.EnableRemoteAccess || config.EnableRemoteAccess;
            var selectHttpsMode = page.querySelector('#selectHttpsMode');

            if (config.IsBehindProxy) {
                selectHttpsMode.value = 'proxy';
            } else if (config.RequireHttps) {
                selectHttpsMode.value = 'required';
            } else if (config.EnableHttps) {
                selectHttpsMode.value = 'enabled';
            } else {
                selectHttpsMode.value = 'disabled';
            }

            page.querySelector('#txtHttpsPort').value = config.HttpsPortNumber;
            page.querySelector('#txtBaseUrl').value = config.BaseUrl || '';
            var txtCertificatePath = page.querySelector('#txtCertificatePath');
            txtCertificatePath.value = config.CertificatePath || '';
            page.querySelector('#txtCertPassword').value = config.CertificatePassword || '';
            page.querySelector('#chkEnableUpnp').checked = config.EnableUPnP;
            triggerChange(page.querySelector('#chkRemoteAccess'));
>>>>>>> 50e2f9dd
            loading.hide();
        }

        view.querySelector('#chkRemoteAccess').addEventListener('change', function () {
            if (this.checked) {
<<<<<<< HEAD
                view.querySelector(".fldExternalAddressFilter").classList.remove("hide");
                view.querySelector(".fldExternalAddressFilterMode").classList.remove("hide");
                view.querySelector(".fldPublicPort").classList.remove("hide");
                view.querySelector(".fldPublicHttpsPort").classList.remove("hide");
                view.querySelector(".fldEnableUpnp").classList.remove("hide");
            } else {
                view.querySelector(".fldExternalAddressFilter").classList.add("hide");
                view.querySelector(".fldExternalAddressFilterMode").classList.add("hide");
                view.querySelector(".fldPublicPort").classList.add("hide");
                view.querySelector(".fldPublicHttpsPort").classList.add("hide");
                view.querySelector(".fldEnableUpnp").classList.add("hide");
=======
                view.querySelector('.fldExternalAddressFilter').classList.remove('hide');
                view.querySelector('.fldExternalAddressFilterMode').classList.remove('hide');
                view.querySelector('.fldPublicPort').classList.remove('hide');
                view.querySelector('.fldPublicHttpsPort').classList.remove('hide');
                view.querySelector('.fldCertificatePath').classList.remove('hide');
                view.querySelector('.fldCertPassword').classList.remove('hide');
                view.querySelector('.fldHttpsMode').classList.remove('hide');
                view.querySelector('.fldEnableUpnp').classList.remove('hide');
            } else {
                view.querySelector('.fldExternalAddressFilter').classList.add('hide');
                view.querySelector('.fldExternalAddressFilterMode').classList.add('hide');
                view.querySelector('.fldPublicPort').classList.add('hide');
                view.querySelector('.fldPublicHttpsPort').classList.add('hide');
                view.querySelector('.fldCertificatePath').classList.add('hide');
                view.querySelector('.fldCertPassword').classList.add('hide');
                view.querySelector('.fldHttpsMode').classList.add('hide');
                view.querySelector('.fldEnableUpnp').classList.add('hide');
>>>>>>> 50e2f9dd
            }
        });
        view.querySelector('#btnSelectCertPath').addEventListener('click', function () {
            require(['directorybrowser'], function (directoryBrowser) {
                var picker = new directoryBrowser();
                picker.show({
                    includeFiles: true,
                    includeDirectories: true,
                    callback: function (path) {
                        if (path) {
                            view.querySelector('#txtCertificatePath').value = path;
                        }

                        picker.close();
                    },
                    header: globalize.translate('HeaderSelectCertificatePath')
                });
            });
        });
        view.querySelector('.dashboardHostingForm').addEventListener('submit', onSubmit);
        view.addEventListener('viewshow', function (e) {
            loading.show();
            ApiClient.getServerConfiguration().then(function (config) {
                loadPage(view, config);
            });
        });
    };
});<|MERGE_RESOLUTION|>--- conflicted
+++ resolved
@@ -26,48 +26,13 @@
                     }).filter(function (s) {
                         return s.length > 0;
                     });
-<<<<<<< HEAD
-                    config.IsRemoteIPFilterBlacklist = "blacklist" === form.querySelector("#selectExternalAddressFilterMode").value;
-                    config.PublicPort = form.querySelector("#txtPublicPort").value;
-                    config.PublicHttpsPort = form.querySelector("#txtPublicHttpsPort").value;
-                    config.HttpServerPortNumber = form.querySelector("#txtPortNumber").value;
-                    config.HttpsPortNumber = form.querySelector("#txtHttpsPort").value;
-                    config.EnableHttps = form.querySelector("#chkEnableHttps").checked;
-                    config.RequireHttps = form.querySelector("#chkRequireHttps").checked;
-=======
                     config.IsRemoteIPFilterBlacklist = 'blacklist' === form.querySelector('#selectExternalAddressFilterMode').value;
                     config.PublicPort = form.querySelector('#txtPublicPort').value;
                     config.PublicHttpsPort = form.querySelector('#txtPublicHttpsPort').value;
-                    var httpsMode = form.querySelector('#selectHttpsMode').value;
-
-                    switch (httpsMode) {
-                        case 'proxy':
-                            config.EnableHttps = true;
-                            config.RequireHttps = false;
-                            config.IsBehindProxy = true;
-                            break;
-
-                        case 'required':
-                            config.EnableHttps = true;
-                            config.RequireHttps = true;
-                            config.IsBehindProxy = false;
-                            break;
-
-                        case 'enabled':
-                            config.EnableHttps = true;
-                            config.RequireHttps = false;
-                            config.IsBehindProxy = false;
-                            break;
-
-                        default:
-                            config.EnableHttps = false;
-                            config.RequireHttps = false;
-                            config.IsBehindProxy = false;
-                    }
-
+                    config.HttpServerPortNumber = form.querySelector('#txtPortNumber').value;
                     config.HttpsPortNumber = form.querySelector('#txtHttpsPort').value;
-                    config.HttpServerPortNumber = form.querySelector('#txtPortNumber').value;
->>>>>>> 50e2f9dd
+                    config.EnableHttps = form.querySelector('#chkEnableHttps').checked;
+                    config.RequireHttps = form.querySelector('#chkRequireHttps').checked;
                     config.EnableUPnP = enableUpnp;
                     config.BaseUrl = form.querySelector('#txtBaseUrl').value;
                     config.EnableRemoteAccess = form.querySelector('#chkRemoteAccess').checked;
@@ -100,34 +65,17 @@
     }
 
     function validateHttps(form) {
-<<<<<<< HEAD
-        var certPath = form.querySelector("#txtCertificatePath").value || null;
-        var httpsEnabled = form.querySelector("#chkEnableHttps").checked;
+        var certPath = form.querySelector('#txtCertificatePath').value || null;
+        var httpsEnabled = form.querySelector('#chkEnableHttps').checked;
 
         if (httpsEnabled && !certPath) {
             return showAlertText({
-                title: globalize.translate("TitleHostingSettings"),
-                text: globalize.translate("HttpsRequiresCert")
+                title: globalize.translate('TitleHostingSettings'),
+                text: globalize.translate('HttpsRequiresCert')
             }).then(Promise.reject);
         }
 
         return Promise.resolve();
-=======
-        var remoteAccess = form.querySelector('#chkRemoteAccess').checked;
-        var certPath = form.querySelector('#txtCertificatePath').value || null;
-        var httpsMode = form.querySelector('#selectHttpsMode').value;
-
-        if (!remoteAccess || ('enabled' !== httpsMode && 'required' !== httpsMode || certPath)) {
-            return Promise.resolve();
-        }
-
-        return new Promise(function (resolve, reject) {
-            return alertText({
-                title: globalize.translate('TitleHostingSettings'),
-                text: globalize.translate('HttpsRequiresCert')
-            }).then(reject, reject);
-        });
->>>>>>> 50e2f9dd
     }
 
     function showAlertText(options) {
@@ -140,15 +88,9 @@
 
     function confirmSelections(localAddress, enableUpnp, callback) {
         if (localAddress || !enableUpnp) {
-<<<<<<< HEAD
             showAlertText({
-                title: globalize.translate("TitleHostingSettings"),
-                text: globalize.translate("SettingsWarning")
-=======
-            alertText({
                 title: globalize.translate('TitleHostingSettings'),
                 text: globalize.translate('SettingsWarning')
->>>>>>> 50e2f9dd
             }).then(callback);
         } else {
             callback();
@@ -157,25 +99,6 @@
 
     return function (view, params) {
         function loadPage(page, config) {
-<<<<<<< HEAD
-            page.querySelector("#txtPortNumber").value = config.HttpServerPortNumber;
-            page.querySelector("#txtPublicPort").value = config.PublicPort;
-            page.querySelector("#txtPublicHttpsPort").value = config.PublicHttpsPort;
-            page.querySelector("#txtLocalAddress").value = config.LocalNetworkAddresses[0] || "";
-            page.querySelector("#txtLanNetworks").value = (config.LocalNetworkSubnets || []).join(", ");
-            page.querySelector("#txtExternalAddressFilter").value = (config.RemoteIPFilter || []).join(", ");
-            page.querySelector("#selectExternalAddressFilterMode").value = config.IsRemoteIPFilterBlacklist ? "blacklist" : "whitelist";
-            page.querySelector("#chkRemoteAccess").checked = null == config.EnableRemoteAccess || config.EnableRemoteAccess;
-            page.querySelector("#txtHttpsPort").value = config.HttpsPortNumber;
-            page.querySelector("#chkEnableHttps").checked = config.EnableHttps;
-            page.querySelector("#chkRequireHttps").checked = config.RequireHttps;
-            page.querySelector("#txtBaseUrl").value = config.BaseUrl || "";
-            var txtCertificatePath = page.querySelector("#txtCertificatePath");
-            txtCertificatePath.value = config.CertificatePath || "";
-            page.querySelector("#txtCertPassword").value = config.CertificatePassword || "";
-            page.querySelector("#chkEnableUpnp").checked = config.EnableUPnP;
-            triggerChange(page.querySelector("#chkRemoteAccess"));
-=======
             page.querySelector('#txtPortNumber').value = config.HttpServerPortNumber;
             page.querySelector('#txtPublicPort').value = config.PublicPort;
             page.querySelector('#txtPublicHttpsPort').value = config.PublicHttpsPort;
@@ -184,62 +107,31 @@
             page.querySelector('#txtExternalAddressFilter').value = (config.RemoteIPFilter || []).join(', ');
             page.querySelector('#selectExternalAddressFilterMode').value = config.IsRemoteIPFilterBlacklist ? 'blacklist' : 'whitelist';
             page.querySelector('#chkRemoteAccess').checked = null == config.EnableRemoteAccess || config.EnableRemoteAccess;
-            var selectHttpsMode = page.querySelector('#selectHttpsMode');
-
-            if (config.IsBehindProxy) {
-                selectHttpsMode.value = 'proxy';
-            } else if (config.RequireHttps) {
-                selectHttpsMode.value = 'required';
-            } else if (config.EnableHttps) {
-                selectHttpsMode.value = 'enabled';
-            } else {
-                selectHttpsMode.value = 'disabled';
-            }
-
             page.querySelector('#txtHttpsPort').value = config.HttpsPortNumber;
+            page.querySelector('#chkEnableHttps').checked = config.EnableHttps;
+            page.querySelector('#chkRequireHttps').checked = config.RequireHttps;
             page.querySelector('#txtBaseUrl').value = config.BaseUrl || '';
             var txtCertificatePath = page.querySelector('#txtCertificatePath');
             txtCertificatePath.value = config.CertificatePath || '';
             page.querySelector('#txtCertPassword').value = config.CertificatePassword || '';
             page.querySelector('#chkEnableUpnp').checked = config.EnableUPnP;
             triggerChange(page.querySelector('#chkRemoteAccess'));
->>>>>>> 50e2f9dd
             loading.hide();
         }
 
         view.querySelector('#chkRemoteAccess').addEventListener('change', function () {
             if (this.checked) {
-<<<<<<< HEAD
-                view.querySelector(".fldExternalAddressFilter").classList.remove("hide");
-                view.querySelector(".fldExternalAddressFilterMode").classList.remove("hide");
-                view.querySelector(".fldPublicPort").classList.remove("hide");
-                view.querySelector(".fldPublicHttpsPort").classList.remove("hide");
-                view.querySelector(".fldEnableUpnp").classList.remove("hide");
-            } else {
-                view.querySelector(".fldExternalAddressFilter").classList.add("hide");
-                view.querySelector(".fldExternalAddressFilterMode").classList.add("hide");
-                view.querySelector(".fldPublicPort").classList.add("hide");
-                view.querySelector(".fldPublicHttpsPort").classList.add("hide");
-                view.querySelector(".fldEnableUpnp").classList.add("hide");
-=======
                 view.querySelector('.fldExternalAddressFilter').classList.remove('hide');
                 view.querySelector('.fldExternalAddressFilterMode').classList.remove('hide');
                 view.querySelector('.fldPublicPort').classList.remove('hide');
                 view.querySelector('.fldPublicHttpsPort').classList.remove('hide');
-                view.querySelector('.fldCertificatePath').classList.remove('hide');
-                view.querySelector('.fldCertPassword').classList.remove('hide');
-                view.querySelector('.fldHttpsMode').classList.remove('hide');
                 view.querySelector('.fldEnableUpnp').classList.remove('hide');
             } else {
                 view.querySelector('.fldExternalAddressFilter').classList.add('hide');
                 view.querySelector('.fldExternalAddressFilterMode').classList.add('hide');
                 view.querySelector('.fldPublicPort').classList.add('hide');
                 view.querySelector('.fldPublicHttpsPort').classList.add('hide');
-                view.querySelector('.fldCertificatePath').classList.add('hide');
-                view.querySelector('.fldCertPassword').classList.add('hide');
-                view.querySelector('.fldHttpsMode').classList.add('hide');
                 view.querySelector('.fldEnableUpnp').classList.add('hide');
->>>>>>> 50e2f9dd
             }
         });
         view.querySelector('#btnSelectCertPath').addEventListener('click', function () {
