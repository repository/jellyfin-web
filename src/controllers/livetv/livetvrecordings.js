import loading from 'loading';
import cardBuilder from 'cardBuilder';
import imageLoader from 'imageLoader';
import 'scripts/livetvcomponents';
import 'listViewStyle';
import 'emby-itemscontainer';

<<<<<<< HEAD
    loading = loading.default || loading;
    layoutManager = layoutManager.default || layoutManager;
=======
function renderRecordings(elem, recordings, cardOptions, scrollX) {
    if (!elem) {
        return;
    }
>>>>>>> f8112684

    if (recordings.length) {
        elem.classList.remove('hide');
    } else {
        elem.classList.add('hide');
    }

    const recordingItems = elem.querySelector('.recordingItems');

    if (scrollX) {
        recordingItems.classList.add('scrollX');
        recordingItems.classList.add('hiddenScrollX');
        recordingItems.classList.remove('vertical-wrap');
    } else {
        recordingItems.classList.remove('scrollX');
        recordingItems.classList.remove('hiddenScrollX');
        recordingItems.classList.add('vertical-wrap');
    }

    recordingItems.innerHTML = cardBuilder.getCardsHtml(Object.assign({
        items: recordings,
        shape: scrollX ? 'autooverflow' : 'auto',
        defaultShape: scrollX ? 'overflowBackdrop' : 'backdrop',
        showTitle: true,
        showParentTitle: true,
        coverImage: true,
        cardLayout: false,
        centerText: true,
        allowBottomPadding: !scrollX,
        preferThumb: 'auto',
        overlayText: false
    }, cardOptions || {}));
    imageLoader.lazyChildren(recordingItems);
}

function renderLatestRecordings(context, promise) {
    promise.then(function (result) {
        renderRecordings(context.querySelector('#latestRecordings'), result.Items, {
            showYear: true,
            lines: 2
        }, false);
        loading.hide();
    });
}

function renderRecordingFolders(context, promise) {
    promise.then(function (result) {
        renderRecordings(context.querySelector('#recordingFolders'), result.Items, {
            showYear: false,
            showParentTitle: false
        }, false);
    });
}

function onMoreClick(e) {
    const type = this.getAttribute('data-type');
    const serverId = ApiClient.serverId();

    switch (type) {
        case 'latest':
            Dashboard.navigate('list.html?type=Recordings&serverId=' + serverId);
    }
}

export default function (view, params, tabContent) {
    function enableFullRender() {
        return new Date().getTime() - lastFullRender > 300000;
    }

    let foldersPromise;
    let latestPromise;
    const self = this;
    let lastFullRender = 0;
    const moreButtons = tabContent.querySelectorAll('.more');

    for (let i = 0, length = moreButtons.length; i < length; i++) {
        moreButtons[i].addEventListener('click', onMoreClick);
    }

    self.preRender = function () {
        if (enableFullRender()) {
            latestPromise = ApiClient.getLiveTvRecordings({
                UserId: Dashboard.getCurrentUserId(),
                Limit: 12,
                Fields: 'CanDelete,PrimaryImageAspectRatio,BasicSyncInfo',
                EnableTotalRecordCount: false,
                EnableImageTypes: 'Primary,Thumb,Backdrop'
            });
            foldersPromise = ApiClient.getRecordingFolders(Dashboard.getCurrentUserId());
        }
    };

    self.renderTab = function () {
        if (enableFullRender()) {
            loading.show();
            renderLatestRecordings(tabContent, latestPromise);
            renderRecordingFolders(tabContent, foldersPromise);
            lastFullRender = new Date().getTime();
        }
    };
}<|MERGE_RESOLUTION|>--- conflicted
+++ resolved
@@ -5,15 +5,10 @@
 import 'listViewStyle';
 import 'emby-itemscontainer';
 
-<<<<<<< HEAD
-    loading = loading.default || loading;
-    layoutManager = layoutManager.default || layoutManager;
-=======
 function renderRecordings(elem, recordings, cardOptions, scrollX) {
     if (!elem) {
         return;
     }
->>>>>>> f8112684
 
     if (recordings.length) {
         elem.classList.remove('hide');
