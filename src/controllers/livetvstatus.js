define(['jQuery', 'globalize', 'scripts/taskbutton', 'dom', 'libraryMenu', 'layoutManager', 'loading', 'browser', 'listViewStyle', 'flexStyles', 'emby-itemscontainer', 'cardStyle', 'material-icons', 'emby-button'], function ($, globalize, taskButton, dom, libraryMenu, layoutManager, loading, browser) {
    'use strict';

    var enableFocusTransform = !browser.slow && !browser.edge;

    function getDeviceHtml(device) {
        var padderClass;
        var html = '';
        var cssClass = 'card scalableCard';
        var cardBoxCssClass = 'cardBox visualCardBox';
        cssClass += ' backdropCard backdropCard-scalable';
        padderClass = 'cardPadder-backdrop';

        // TODO move card creation code to Card component

        if (layoutManager.tv) {
            cssClass += ' show-focus';

            if (enableFocusTransform) {
                cssClass += ' show-animation';
            }
        }

        html += '<div type="button" class="' + cssClass + '" data-id="' + device.Id + '">';
        html += '<div class="' + cardBoxCssClass + '">';
        html += '<div class="cardScalable visualCardBox-cardScalable">';
        html += '<div class="' + padderClass + '"></div>';
        html += '<div class="cardContent searchImage">';
        html += '<div class="cardImageContainer coveredImage"><span class="cardImageIcon material-icons dvr"></span></div>';
        html += '</div>';
        html += '</div>';
        html += '<div class="cardFooter visualCardBox-cardFooter">';
<<<<<<< HEAD
        html += '<button is="paper-icon-button-light" class="itemAction btnCardOptions autoSize" data-action="menu"><i class="material-icons more_vert"></i></button>';
        html += '<div class="cardText">' + (device.FriendlyName || getTunerName(device.Type)) + "</div>";
=======
        html += '<button is="paper-icon-button-light" class="itemAction btnCardOptions autoSize" data-action="menu"><span class="material-icons more_horiz"></span></button>';
        html += '<div class="cardText">' + (device.FriendlyName || getTunerName(device.Type)) + '</div>';
>>>>>>> f45a4d1a
        html += '<div class="cardText cardText-secondary">';
        html += device.Url || '&nbsp;';
        html += '</div>';
        html += '</div>';
        html += '</div>';
        return html += '</div>';
    }

    function renderDevices(page, devices) {
        var html = devices.map(getDeviceHtml).join('');
        page.querySelector('.devicesList').innerHTML = html;
    }

    function deleteDevice(page, id) {
        var message = globalize.translate('MessageConfirmDeleteTunerDevice');

        require(['confirm'], function (confirm) {
            confirm(message, globalize.translate('HeaderDeleteDevice')).then(function () {
                loading.show();
                ApiClient.ajax({
                    type: 'DELETE',
                    url: ApiClient.getUrl('LiveTv/TunerHosts', {
                        Id: id
                    })
                }).then(function () {
                    reload(page);
                });
            });
        });
    }

    function reload(page) {
        loading.show();
        ApiClient.getNamedConfiguration('livetv').then(function (config) {
            renderDevices(page, config.TunerHosts);
            renderProviders(page, config.ListingProviders);
        });
        loading.hide();
    }

    function submitAddDeviceForm(page) {
        page.querySelector('.dlgAddDevice').close();
        loading.show();
        ApiClient.ajax({
            type: 'POST',
            url: ApiClient.getUrl('LiveTv/TunerHosts'),
            data: JSON.stringify({
                Type: $('#selectTunerDeviceType', page).val(),
                Url: $('#txtDevicePath', page).val()
            }),
            contentType: 'application/json'
        }).then(function () {
            reload(page);
        }, function () {
            Dashboard.alert({
                message: globalize.translate('ErrorAddingTunerDevice')
            });
        });
    }

    function renderProviders(page, providers) {
        var html = '';

        if (providers.length) {
            html += '<div class="paperList">';

            for (var i = 0, length = providers.length; i < length; i++) {
                var provider = providers[i];
                html += '<div class="listItem">';
                html += '<span class="listItemIcon material-icons dvr"></span>';
                html += '<div class="listItemBody two-line">';
                html += '<a is="emby-linkbutton" style="display:block;padding:0;margin:0;text-align:left;" class="clearLink" href="' + getProviderConfigurationUrl(provider.Type) + '&id=' + provider.Id + '">';
                html += '<h3 class="listItemBodyText">';
                html += getProviderName(provider.Type);
                html += '</h3>';
                html += '<div class="listItemBodyText secondary">';
<<<<<<< HEAD
                html += provider.Path || provider.ListingsId || "";
                html += "</div>";
                html += "</a>";
                html += "</div>";
                html += '<button type="button" is="paper-icon-button-light" class="btnOptions" data-id="' + provider.Id + '"><i class="material-icons listItemAside more_vert"></i></button>';
                html += "</div>";
=======
                html += provider.Path || provider.ListingsId || '';
                html += '</div>';
                html += '</a>';
                html += '</div>';
                html += '<button type="button" is="paper-icon-button-light" class="btnOptions" data-id="' + provider.Id + '"><span class="material-icons listItemAside more_horiz"></span></button>';
                html += '</div>';
>>>>>>> f45a4d1a
            }

            html += '</div>';
        }

        var elem = $('.providerList', page).html(html);
        $('.btnOptions', elem).on('click', function () {
            var id = this.getAttribute('data-id');
            showProviderOptions(page, id, this);
        });
    }

    function showProviderOptions(page, providerId, button) {
        var items = [];
        items.push({
            name: globalize.translate('ButtonDelete'),
            id: 'delete'
        });
        items.push({
            name: globalize.translate('MapChannels'),
            id: 'map'
        });

        require(['actionsheet'], function (actionsheet) {
            actionsheet.show({
                items: items,
                positionTo: button
            }).then(function (id) {
                switch (id) {
                    case 'delete':
                        deleteProvider(page, providerId);
                        break;

                    case 'map':
                        mapChannels(page, providerId);
                }
            });
        });
    }

    function mapChannels(page, providerId) {
        require(['components/channelmapper/channelmapper'], function (channelmapper) {
            new channelmapper({
                serverId: ApiClient.serverInfo().Id,
                providerId: providerId
            }).show();
        });
    }

    function deleteProvider(page, id) {
        var message = globalize.translate('MessageConfirmDeleteGuideProvider');

        require(['confirm'], function (confirm) {
            confirm(message, globalize.translate('HeaderDeleteProvider')).then(function () {
                loading.show();
                ApiClient.ajax({
                    type: 'DELETE',
                    url: ApiClient.getUrl('LiveTv/ListingProviders', {
                        Id: id
                    })
                }).then(function () {
                    reload(page);
                }, function () {
                    reload(page);
                });
            });
        });
    }

    function getTunerName(providerId) {
        switch (providerId = providerId.toLowerCase()) {
            case 'm3u':
                return 'M3U';
            case 'hdhomerun':
                return 'HDHomeRun';
            case 'hauppauge':
                return 'Hauppauge';
            case 'satip':
                return 'DVB';
            default:
                return 'Unknown';
        }
    }

    function getProviderName(providerId) {
        switch (providerId = providerId.toLowerCase()) {
            case 'schedulesdirect':
                return 'Schedules Direct';
            case 'xmltv':
                return 'XMLTV';
            default:
                return 'Unknown';
        }
    }

    function getProviderConfigurationUrl(providerId) {
        switch (providerId = providerId.toLowerCase()) {
            case 'xmltv':
                return 'livetvguideprovider.html?type=xmltv';
            case 'schedulesdirect':
                return 'livetvguideprovider.html?type=schedulesdirect';
        }
    }

    function addProvider(button) {
        var menuItems = [];
        menuItems.push({
            name: 'Schedules Direct',
            id: 'SchedulesDirect'
        });
        menuItems.push({
            name: 'XMLTV',
            id: 'xmltv'
        });

        require(['actionsheet'], function (actionsheet) {
            actionsheet.show({
                items: menuItems,
                positionTo: button,
                callback: function (id) {
                    Dashboard.navigate(getProviderConfigurationUrl(id));
                }
            });
        });
    }

    function addDevice(button) {
        Dashboard.navigate('livetvtuner.html');
    }

    function showDeviceMenu(button, tunerDeviceId) {
        var items = [];
        items.push({
            name: globalize.translate('ButtonDelete'),
            id: 'delete'
        });
        items.push({
            name: globalize.translate('ButtonEdit'),
            id: 'edit'
        });

        require(['actionsheet'], function (actionsheet) {
            actionsheet.show({
                items: items,
                positionTo: button
            }).then(function (id) {
                switch (id) {
                    case 'delete':
                        deleteDevice(dom.parentWithClass(button, 'page'), tunerDeviceId);
                        break;

                    case 'edit':
                        Dashboard.navigate('livetvtuner.html?id=' + tunerDeviceId);
                }
            });
        });
    }

    function onDevicesListClick(e) {
        var card = dom.parentWithClass(e.target, 'card');

        if (card) {
            var id = card.getAttribute('data-id');
            var btnCardOptions = dom.parentWithClass(e.target, 'btnCardOptions');

            if (btnCardOptions) {
                showDeviceMenu(btnCardOptions, id);
            } else {
                Dashboard.navigate('livetvtuner.html?id=' + id);
            }
        }
    }

    $(document).on('pageinit', '#liveTvStatusPage', function () {
        var page = this;
        $('.btnAddDevice', page).on('click', function () {
            addDevice(this);
        });
        $('.formAddDevice', page).on('submit', function () {
            submitAddDeviceForm(page);
            return false;
        });
        $('.btnAddProvider', page).on('click', function () {
            addProvider(this);
        });
        page.querySelector('.devicesList').addEventListener('click', onDevicesListClick);
    }).on('pageshow', '#liveTvStatusPage', function () {
        var page = this;
        reload(page);
        taskButton({
            mode: 'on',
            progressElem: page.querySelector('.refreshGuideProgress'),
            taskKey: 'RefreshGuide',
            button: page.querySelector('.btnRefresh')
        });
    }).on('pagehide', '#liveTvStatusPage', function () {
        var page = this;
        taskButton({
            mode: 'off',
            progressElem: page.querySelector('.refreshGuideProgress'),
            taskKey: 'RefreshGuide',
            button: page.querySelector('.btnRefresh')
        });
    });
});<|MERGE_RESOLUTION|>--- conflicted
+++ resolved
@@ -30,13 +30,8 @@
         html += '</div>';
         html += '</div>';
         html += '<div class="cardFooter visualCardBox-cardFooter">';
-<<<<<<< HEAD
-        html += '<button is="paper-icon-button-light" class="itemAction btnCardOptions autoSize" data-action="menu"><i class="material-icons more_vert"></i></button>';
-        html += '<div class="cardText">' + (device.FriendlyName || getTunerName(device.Type)) + "</div>";
-=======
         html += '<button is="paper-icon-button-light" class="itemAction btnCardOptions autoSize" data-action="menu"><span class="material-icons more_horiz"></span></button>';
         html += '<div class="cardText">' + (device.FriendlyName || getTunerName(device.Type)) + '</div>';
->>>>>>> f45a4d1a
         html += '<div class="cardText cardText-secondary">';
         html += device.Url || '&nbsp;';
         html += '</div>';
@@ -113,21 +108,12 @@
                 html += getProviderName(provider.Type);
                 html += '</h3>';
                 html += '<div class="listItemBodyText secondary">';
-<<<<<<< HEAD
-                html += provider.Path || provider.ListingsId || "";
-                html += "</div>";
-                html += "</a>";
-                html += "</div>";
-                html += '<button type="button" is="paper-icon-button-light" class="btnOptions" data-id="' + provider.Id + '"><i class="material-icons listItemAside more_vert"></i></button>';
-                html += "</div>";
-=======
                 html += provider.Path || provider.ListingsId || '';
                 html += '</div>';
                 html += '</a>';
                 html += '</div>';
                 html += '<button type="button" is="paper-icon-button-light" class="btnOptions" data-id="' + provider.Id + '"><span class="material-icons listItemAside more_horiz"></span></button>';
                 html += '</div>';
->>>>>>> f45a4d1a
             }
 
             html += '</div>';
