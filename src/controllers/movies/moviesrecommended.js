--- conflicted
+++ resolved
@@ -303,13 +303,6 @@
                 case 5:
                     depends = 'controllers/movies/moviegenres';
                     break;
-<<<<<<< HEAD
-=======
-
-                case 6:
-                    depends = 'scripts/searchtab';
-                    break;
->>>>>>> e2aff662
             }
 
             import(depends).then(({default: controllerFactory}) => {
