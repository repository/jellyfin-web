define(["loading"], function (loading) {
    "use strict";

    function onFinish() {
        loading.show();
        ApiClient.ajax({
            url: ApiClient.getUrl("Startup/Complete"),
            type: "POST"
<<<<<<< HEAD
        }).then(function () {
            Dashboard.navigate("dashboard.html");
=======
        }).then(function() {
>>>>>>> d2b796e3
            loading.hide();
            window.location.href = "index.html";
        });
    }

    return function (view, params) {
        view.querySelector(".btnWizardNext").addEventListener("click", onFinish);
<<<<<<< HEAD
        view.addEventListener("viewshow", function () {
            document.querySelector(".skinHeader").classList.add("noHomeButtonHeader");
        });
        view.addEventListener("viewhide", function () {
            document.querySelector(".skinHeader").classList.remove("noHomeButtonHeader");
        });
=======
>>>>>>> d2b796e3
    };
});<|MERGE_RESOLUTION|>--- conflicted
+++ resolved
@@ -6,12 +6,7 @@
         ApiClient.ajax({
             url: ApiClient.getUrl("Startup/Complete"),
             type: "POST"
-<<<<<<< HEAD
-        }).then(function () {
-            Dashboard.navigate("dashboard.html");
-=======
         }).then(function() {
->>>>>>> d2b796e3
             loading.hide();
             window.location.href = "index.html";
         });
@@ -19,14 +14,5 @@
 
     return function (view, params) {
         view.querySelector(".btnWizardNext").addEventListener("click", onFinish);
-<<<<<<< HEAD
-        view.addEventListener("viewshow", function () {
-            document.querySelector(".skinHeader").classList.add("noHomeButtonHeader");
-        });
-        view.addEventListener("viewhide", function () {
-            document.querySelector(".skinHeader").classList.remove("noHomeButtonHeader");
-        });
-=======
->>>>>>> d2b796e3
     };
 });