.emby-input {
    display: block;
    margin: 0;
    margin-bottom: 0 !important;
    font-family: inherit;
    font-weight: inherit;
    padding: 0.4em 0.25em;

    /* must the 16px or larger to prevent iOS page zoom on focus */
    font-size: 110%;

    /* prevent padding from causing width overflow */
    -webkit-box-sizing: border-box;
    box-sizing: border-box;
    outline: none !important;
    -webkit-tap-highlight-color: rgba(0, 0, 0, 0);
    width: 100%;
}

.emby-input::-moz-focus-inner {
    border: 0;
}
<<<<<<< HEAD

.emby-input:required { 
    box-shadow:none; 
}
=======
>>>>>>> e85ea5fe

.inputContainer {
    margin-bottom: 1.8em;
}

.inputLabel {
    display: inline-block;
    margin-bottom: 0.25em;
}

.emby-input + .fieldDescription {
    margin-top: 0.25em;
}

.emby-input-iconbutton {
    -webkit-align-self: flex-end;
    align-self: flex-end;
}<|MERGE_RESOLUTION|>--- conflicted
+++ resolved
@@ -20,13 +20,10 @@
 .emby-input::-moz-focus-inner {
     border: 0;
 }
-<<<<<<< HEAD
 
 .emby-input:required { 
     box-shadow:none; 
 }
-=======
->>>>>>> e85ea5fe
 
 .inputContainer {
     margin-bottom: 1.8em;
