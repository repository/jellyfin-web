--- conflicted
+++ resolved
@@ -43,17 +43,10 @@
                     </div>
                 </button>
 
-<<<<<<< HEAD
                 <button is="emby-button" type="button" class="button-flat btnInstantMix hide detailButton">
                     <div class="detailButton-content">
-                        <i class="md-icon detailButton-icon">shuffle</i>
+                        <i class="md-icon detailButton-icon">explore</i>
                         <div class="detailButton-text">${HeaderInstantMix}</div>
-=======
-                <button is="emby-button" type="button" class="button-flat btnInstantMix hide detailButton-mobile">
-                    <div class="detailButton-mobile-content">
-                        <i class="md-icon detailButton-mobile-icon">explore</i>
-                        <div class="detailButton-mobile-text">${HeaderInstantMix}</div>
->>>>>>> bee1b9f9
                     </div>
                 </button>
 
