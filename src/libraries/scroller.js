/* Cleaning this file properly is not neecessary, since it's an outdated library
 * and will be replaced soon by a Vue component.
 */

import browser from 'browser';
import layoutManager from 'layoutManager';
import dom from 'dom';
import focusManager from 'focusManager';
import ResizeObserver from 'ResizeObserver';
import 'scrollStyles';

/**
* Return type of the value.
*
* @param  {Mixed} value
*
* @return {String}
*/
function type(value) {
    if (value == null) {
        return String(value);
    }

    if (typeof value === 'object' || typeof value === 'function') {
        return Object.prototype.toString.call(value).match(/\s([a-z]+)/i)[1].toLowerCase() || 'object';
    }

    return typeof value;
}

/**
 * Disables an event it was triggered on and unbinds itself.
 *
 * @param  {Event} event
 *
 * @return {Void}
 */
function disableOneEvent(event) {
    /*jshint validthis:true */
    event.preventDefault();
    event.stopPropagation();
    this.removeEventListener(event.type, disableOneEvent);
}

/**
 * Make sure that number is within the limits.
 *
 * @param {Number} number
 * @param {Number} min
 * @param {Number} max
 *
 * @return {Number}
 */
function within(number, min, max) {
    return number < min ? min : number > max ? max : number;
}

// Other global values
var dragMouseEvents = ['mousemove', 'mouseup'];
var dragTouchEvents = ['touchmove', 'touchend'];
var wheelEvent = (document.implementation.hasFeature('Event.wheel', '3.0') ? 'wheel' : 'mousewheel');
var interactiveElements = ['INPUT', 'SELECT', 'TEXTAREA'];

var scrollerFactory = function (frame, options) {
    // Extend options
    var o = Object.assign({}, {
        slidee: null, // Selector, DOM element, or jQuery object with DOM element representing SLIDEE.
        horizontal: false, // Switch to horizontal mode.

        // Scrolling
        mouseWheel: true,
        scrollBy: 0, // Pixels or items to move per one mouse scroll. 0 to disable scrolling

        // Dragging
        dragSource: null, // Selector or DOM element for catching dragging events. Default is FRAME.
        mouseDragging: 1, // Enable navigation by dragging the SLIDEE with mouse cursor.
        touchDragging: 1, // Enable navigation by dragging the SLIDEE with touch events.
        dragThreshold: 3, // Distance in pixels before Sly recognizes dragging.
        intervactive: null, // Selector for special interactive elements.

        // Mixed options
        speed: 0 // Animations speed in milliseconds. 0 to disable animations.

    }, options);

    var isSmoothScrollSupported = 'scrollBehavior' in document.documentElement.style;

    // native scroll is a must with touch input
    // also use native scroll when scrolling vertically in desktop mode - excluding horizontal because the mouse wheel support is choppy at the moment
    // in cases with firefox, if the smooth scroll api is supported then use that because their implementation is very good
    if (options.allowNativeScroll === false) {
        options.enableNativeScroll = false;
    } else if (isSmoothScrollSupported && ((browser.firefox && !layoutManager.tv) || options.allowNativeSmoothScroll)) {
        // native smooth scroll
        options.enableNativeScroll = true;
    } else if (options.requireAnimation && (browser.animate || browser.supportsCssAnimation())) {
        // transform is the only way to guarantee animation
        options.enableNativeScroll = false;
    } else if (!layoutManager.tv || !browser.animate) {
        options.enableNativeScroll = true;
    }

<<<<<<< HEAD
    // Other global values
    var dragMouseEvents = ['mousemove', 'mouseup'];
    var dragTouchEvents = ['touchmove', 'touchend'];
    var wheelEvent = (document.implementation.hasFeature('Event.wheel', '3.0') ? 'wheel' : 'mousewheel');
    var interactiveElements = ['INPUT', 'SELECT', 'TEXTAREA'];

    // Math shorthands
    var abs = Math.abs;
    var sqrt = Math.sqrt;
    var pow = Math.pow;
    var round = Math.round;
    var max = Math.max;

    var scrollerFactory = function (frame, options) {
        // Extend options
        var o = Object.assign({}, {
            slidee: null, // Selector, DOM element, or jQuery object with DOM element representing SLIDEE.
            horizontal: false, // Switch to horizontal mode.

            // Scrolling
            mouseWheel: true,
            scrollBy: 0, // Pixels or items to move per one mouse scroll. 0 to disable scrolling

            // Dragging
            dragSource: null, // Selector or DOM element for catching dragging events. Default is FRAME.
            mouseDragging: 1, // Enable navigation by dragging the SLIDEE with mouse cursor.
            touchDragging: 1, // Enable navigation by dragging the SLIDEE with touch events.
            dragThreshold: 3, // Distance in pixels before Sly recognizes dragging.
            intervactive: null, // Selector for special interactive elements.

            // Mixed options
            speed: 0 // Animations speed in milliseconds. 0 to disable animations.

        }, options);

        var isSmoothScrollSupported = 'scrollBehavior' in document.documentElement.style;

        // native scroll is a must with touch input
        // also use native scroll when scrolling vertically in desktop mode - excluding horizontal because the mouse wheel support is choppy at the moment
        // in cases with firefox, if the smooth scroll api is supported then use that because their implementation is very good
        if (options.allowNativeScroll === false) {
            options.enableNativeScroll = false;
        } else if (isSmoothScrollSupported && ((browser.firefox && !layoutManager.tv) || options.allowNativeSmoothScroll)) {
            // native smooth scroll
            options.enableNativeScroll = true;
        } else if (options.requireAnimation && (browser.animate || browser.supportsCssAnimation())) {
            // transform is the only way to guarantee animation
            options.enableNativeScroll = false;
        } else if (!layoutManager.tv || !browser.animate) {
            options.enableNativeScroll = true;
        }

        // Need this for the magic wheel. With the animated scroll the magic wheel will run off of the screen
        if (browser.web0s) {
            options.enableNativeScroll = true;
        }

        // Private variables
        var self = this;
        self.options = o;

        // Frame
        var slideeElement = o.slidee ? o.slidee : sibling(frame.firstChild)[0];
        self._pos = {
            start: 0,
            center: 0,
            end: 0,
            cur: 0,
            dest: 0
        };

        var transform = !options.enableNativeScroll;

        // Miscellaneous
        var scrollSource = frame;
        var dragSourceElement = o.dragSource ? o.dragSource : frame;
        var dragging = {
            released: 1
        };
        var scrolling = {
            last: 0,
            delta: 0,
            resetTime: 200
        };

        // Expose properties
        self.initialized = 0;
        self.slidee = slideeElement;
        self.options = o;
        self.dragging = dragging;

        var nativeScrollElement = frame;

        function sibling(n, elem) {
            var matched = [];

            for (; n; n = n.nextSibling) {
                if (n.nodeType === 1 && n !== elem) {
                    matched.push(n);
                }
            }
            return matched;
        }
=======
    // Need this for the magic wheel. With the animated scroll the magic wheel will run off of the screen
    if (browser.web0s) {
        options.enableNativeScroll = true;
    }
>>>>>>> 496fb43c

    // Private variables
    var self = this;
    self.options = o;

    // Frame
    var slideeElement = o.slidee ? o.slidee : sibling(frame.firstChild)[0];
    self._pos = {
        start: 0,
        center: 0,
        end: 0,
        cur: 0,
        dest: 0
    };

<<<<<<< HEAD
        var frameSize = 0;
        var slideeSize = 0;
        function ensureSizeInfo() {
            if (requiresReflow) {
                requiresReflow = false;
=======
    var transform = !options.enableNativeScroll;

    // Miscellaneous
    var scrollSource = frame;
    var dragSourceElement = o.dragSource ? o.dragSource : frame;
    var dragging = {
        released: 1
    };
    var scrolling = {
        last: 0,
        delta: 0,
        resetTime: 200
    };

    // Expose properties
    self.initialized = 0;
    self.slidee = slideeElement;
    self.options = o;
    self.dragging = dragging;
>>>>>>> 496fb43c

    var nativeScrollElement = frame;

    function sibling(n, elem) {
        var matched = [];

        for (; n; n = n.nextSibling) {
            if (n.nodeType === 1 && n !== elem) {
                matched.push(n);
            }
        }
        return matched;
    }

<<<<<<< HEAD
        /**
		 * Loading function.
		 *
		 * Populate arrays, set sizes, bind events, ...
		 *
		 * @param {Boolean} [isInit] Whether load is called from within self.init().
		 * @return {Void}
		 */
        function load(isInit) {
            requiresReflow = true;

            if (!isInit) {
                ensureSizeInfo();
=======
    var requiresReflow = true;

    var frameSize = 0;
    var slideeSize = 0;
    function ensureSizeInfo() {
        if (requiresReflow) {
            requiresReflow = false;

            // Reset global variables
            frameSize = o.horizontal ? (frame).offsetWidth : (frame).offsetHeight;

            slideeSize = o.scrollWidth || Math.max(slideeElement[o.horizontal ? 'offsetWidth' : 'offsetHeight'], slideeElement[o.horizontal ? 'scrollWidth' : 'scrollHeight']);
>>>>>>> 496fb43c

            // Set position limits & relativess
            self._pos.end = Math.max(slideeSize - frameSize, 0);
        }
    }

<<<<<<< HEAD
        function initFrameResizeObserver() {
            var observerOptions = {};
=======
    /**
     * Loading function.
     *
     * Populate arrays, set sizes, bind events, ...
     *
     * @param {Boolean} [isInit] Whether load is called from within self.init().
     * @return {Void}
     */
    function load(isInit) {
        requiresReflow = true;
>>>>>>> 496fb43c

        if (!isInit) {
            ensureSizeInfo();

            // Fix possible overflowing
            var pos = self._pos;
            self.slideTo(within(pos.dest, pos.start, pos.end));
        }
    }

    function initFrameResizeObserver() {
        var observerOptions = {};

        self.frameResizeObserver = new ResizeObserver(onResize, observerOptions);

        self.frameResizeObserver.observe(frame);
    }

    self.reload = function () {
        load();
    };

<<<<<<< HEAD
        function nativeScrollTo(container, pos, immediate) {
            if (container.scroll) {
                if (o.horizontal) {
                    container.scroll({
                        left: pos,
                        behavior: immediate ? 'instant' : 'smooth'
                    });
                } else {
                    container.scroll({
                        top: pos,
                        behavior: immediate ? 'instant' : 'smooth'
                    });
                }
            } else if (!immediate && container.scrollTo) {
                if (o.horizontal) {
                    container.scrollTo(Math.round(pos), 0);
                } else {
                    container.scrollTo(0, Math.round(pos));
                }
=======
    self.getScrollEventName = function () {
        return transform ? 'scrollanimate' : 'scroll';
    };

    self.getScrollSlider = function () {
        return slideeElement;
    };

    self.getScrollFrame = function () {
        return frame;
    };

    function nativeScrollTo(container, pos, immediate) {
        if (container.scroll) {
            if (o.horizontal) {
                container.scroll({
                    left: pos,
                    behavior: immediate ? 'instant' : 'smooth'
                });
>>>>>>> 496fb43c
            } else {
                container.scroll({
                    top: pos,
                    behavior: immediate ? 'instant' : 'smooth'
                });
            }
        } else if (!immediate && container.scrollTo) {
            if (o.horizontal) {
                container.scrollTo(Math.round(pos), 0);
            } else {
                container.scrollTo(0, Math.round(pos));
            }
        } else {
            if (o.horizontal) {
                container.scrollLeft = Math.round(pos);
            } else {
                container.scrollTop = Math.round(pos);
            }
        }
    }

<<<<<<< HEAD
        var lastAnimate;

        /**
          * Animate to a position.
          *
          * @param {Int}  newPos    New position.
          * @param {Bool} immediate Reposition immediately without an animation.
          *
          * @return {Void}
          */
        self.slideTo = function (newPos, immediate, fullItemPos) {
            ensureSizeInfo();
            var pos = self._pos;
=======
    var lastAnimate;
>>>>>>> 496fb43c

    /**
         * Animate to a position.
         *
         * @param {Int}  newPos    New position.
         * @param {Bool} immediate Reposition immediately without an animation.
         *
         * @return {Void}
         */
    self.slideTo = function (newPos, immediate, fullItemPos) {
        ensureSizeInfo();
        var pos = self._pos;

<<<<<<< HEAD
            if (!transform) {
                nativeScrollTo(nativeScrollElement, newPos, immediate);
                return;
            }
=======
        newPos = within(newPos, pos.start, pos.end);

        if (!transform) {
            nativeScrollTo(nativeScrollElement, newPos, immediate);
            return;
        }
>>>>>>> 496fb43c

        // Update the animation object
        var from = pos.cur;
        immediate = immediate || dragging.init || !o.speed;

        var now = new Date().getTime();

        if (o.autoImmediate) {
            if (!immediate && (now - (lastAnimate || 0)) <= 50) {
                immediate = true;
            }
        }

<<<<<<< HEAD
            if (!immediate && o.skipSlideToWhenVisible && fullItemPos && fullItemPos.isVisible) {
                return;
            }
=======
        if (!immediate && o.skipSlideToWhenVisible && fullItemPos && fullItemPos.isVisible) {
            return;
        }

        // Start animation rendering
        // NOTE the dependency was modified here to fix a scrollbutton issue
        pos.dest = newPos;
        renderAnimateWithTransform(from, newPos, immediate);
        lastAnimate = now;
    };
>>>>>>> 496fb43c

    function setStyleProperty(elem, name, value, speed, resetTransition) {
        var style = elem.style;

<<<<<<< HEAD
        function setStyleProperty(elem, name, value, speed, resetTransition) {
            var style = elem.style;
=======
        if (resetTransition || browser.edge) {
            style.transition = 'none';
            void elem.offsetWidth;
        }

        style.transition = 'transform ' + speed + 'ms ease-out';
        style[name] = value;
    }
>>>>>>> 496fb43c

    function dispatchScrollEventIfNeeded() {
        if (o.dispatchScrollEvent) {
            frame.dispatchEvent(new CustomEvent(self.getScrollEventName(), {
                bubbles: true,
                cancelable: false
            }));
        }
    }

    function renderAnimateWithTransform(fromPosition, toPosition, immediate) {
        var speed = o.speed;

        if (immediate) {
            speed = o.immediateSpeed || 50;
        }

        if (o.horizontal) {
            setStyleProperty(slideeElement, 'transform', 'translateX(' + (-Math.round(toPosition)) + 'px)', speed);
        } else {
            setStyleProperty(slideeElement, 'transform', 'translateY(' + (-Math.round(toPosition)) + 'px)', speed);
        }
        self._pos.cur = toPosition;

<<<<<<< HEAD
        function renderAnimateWithTransform(fromPosition, toPosition, immediate) {
            var speed = o.speed;
=======
        dispatchScrollEventIfNeeded();
    }

    function getBoundingClientRect(elem) {
        // Support: BlackBerry 5, iOS 3 (original iPhone)
        // If we don't have gBCR, just use 0,0 rather than error
        if (elem.getBoundingClientRect) {
            return elem.getBoundingClientRect();
        } else {
            return { top: 0, left: 0 };
        }
    }
>>>>>>> 496fb43c

    /**
     * Returns the position object.
     *
     * @param {Mixed} item
     *
     * @return {Object}
     */
    self.getPos = function (item) {
        var scrollElement = transform ? slideeElement : nativeScrollElement;
        var slideeOffset = getBoundingClientRect(scrollElement);
        var itemOffset = getBoundingClientRect(item);

        var offset = o.horizontal ? itemOffset.left - slideeOffset.left : itemOffset.top - slideeOffset.top;

        var size = o.horizontal ? itemOffset.width : itemOffset.height;
        if (!size && size !== 0) {
            size = item[o.horizontal ? 'offsetWidth' : 'offsetHeight'];
        }

<<<<<<< HEAD
        function getBoundingClientRect(elem) {
            // Support: BlackBerry 5, iOS 3 (original iPhone)
            // If we don't have gBCR, just use 0,0 rather than error
            if (elem.getBoundingClientRect) {
                return elem.getBoundingClientRect();
=======
        var centerOffset = o.centerOffset || 0;

        if (!transform) {
            centerOffset = 0;
            if (o.horizontal) {
                offset += nativeScrollElement.scrollLeft;
>>>>>>> 496fb43c
            } else {
                offset += nativeScrollElement.scrollTop;
            }
        }

<<<<<<< HEAD
        /**
         * Returns the position object.
         *
         * @param {Mixed} item
         *
         * @return {Object}
         */
        self.getPos = function (item) {
            var scrollElement = transform ? slideeElement : nativeScrollElement;
            var slideeOffset = getBoundingClientRect(scrollElement);
            var itemOffset = getBoundingClientRect(item);

            var offset = o.horizontal ? itemOffset.left - slideeOffset.left : itemOffset.top - slideeOffset.top;

            var size = o.horizontal ? itemOffset.width : itemOffset.height;
            if (!size && size !== 0) {
                size = item[o.horizontal ? 'offsetWidth' : 'offsetHeight'];
            }

            var centerOffset = o.centerOffset || 0;

            if (!transform) {
                centerOffset = 0;
                if (o.horizontal) {
                    offset += nativeScrollElement.scrollLeft;
                } else {
                    offset += nativeScrollElement.scrollTop;
                }
            }

            ensureSizeInfo();

            var currentStart = self._pos.cur;
            var currentEnd = currentStart + frameSize;

            console.debug('offset:' + offset + ' currentStart:' + currentStart + ' currentEnd:' + currentEnd);
            var isVisible = offset >= currentStart && (offset + size) <= currentEnd;

            return {
                start: offset,
                center: offset + centerOffset - (frameSize / 2) + (size / 2),
                end: offset - frameSize + size,
                size: size,
                isVisible: isVisible
            };
=======
        ensureSizeInfo();

        var currentStart = self._pos.cur;
        var currentEnd = currentStart + frameSize;

        console.debug('offset:' + offset + ' currentStart:' + currentStart + ' currentEnd:' + currentEnd);
        var isVisible = offset >= currentStart && (offset + size) <= currentEnd;

        return {
            start: offset,
            center: offset + centerOffset - (frameSize / 2) + (size / 2),
            end: offset - frameSize + size,
            size: size,
            isVisible: isVisible
>>>>>>> 496fb43c
        };
    };

<<<<<<< HEAD
        self.getCenterPosition = function (item) {
            ensureSizeInfo();
=======
    self.getCenterPosition = function (item) {
        ensureSizeInfo();
>>>>>>> 496fb43c

        var pos = self.getPos(item);
        return within(pos.center, pos.start, pos.end);
    };

    function dragInitSlidee(event) {
        var isTouch = event.type === 'touchstart';

        // Ignore when already in progress, or interactive element in non-touch navivagion
        if (dragging.init || !isTouch && isInteractive(event.target)) {
            return;
        }

        // SLIDEE dragging conditions
        if (!(isTouch ? o.touchDragging : o.mouseDragging && event.which < 2)) {
            return;
        }

        if (!isTouch) {
            // prevents native image dragging in Firefox
            event.preventDefault();
        }

<<<<<<< HEAD
            // Reset dragging object
            dragging.released = 0;

            // Properties used in dragHandler
            dragging.init = 0;
            dragging.source = event.target;
            dragging.touch = isTouch;
            var pointer = isTouch ? event.touches[0] : event;
            dragging.initX = pointer.pageX;
            dragging.initY = pointer.pageY;
            dragging.initPos = self._pos.cur;
            dragging.start = +new Date();
            dragging.time = 0;
            dragging.path = 0;
            dragging.delta = 0;
            dragging.locked = 0;
            dragging.pathToLock = isTouch ? 30 : 10;

            // Bind dragging events
            if (transform) {
                if (isTouch) {
                    dragTouchEvents.forEach(function (eventName) {
                        dom.addEventListener(document, eventName, dragHandler, {
                            passive: true
                        });
=======
        // Reset dragging object
        dragging.released = 0;

        // Properties used in dragHandler
        dragging.init = 0;
        dragging.source = event.target;
        dragging.touch = isTouch;
        var pointer = isTouch ? event.touches[0] : event;
        dragging.initX = pointer.pageX;
        dragging.initY = pointer.pageY;
        dragging.initPos = self._pos.cur;
        dragging.start = +new Date();
        dragging.time = 0;
        dragging.path = 0;
        dragging.delta = 0;
        dragging.locked = 0;
        dragging.pathToLock = isTouch ? 30 : 10;

        // Bind dragging events
        if (transform) {
            if (isTouch) {
                dragTouchEvents.forEach(function (eventName) {
                    dom.addEventListener(document, eventName, dragHandler, {
                        passive: true
>>>>>>> 496fb43c
                    });
                });
            } else {
                dragMouseEvents.forEach(function (eventName) {
                    dom.addEventListener(document, eventName, dragHandler, {
                        passive: true
                    });
                });
            }
        }
    }

    /**
     * Handler for dragging scrollbar handle or SLIDEE.
     *
     * @param  {Event} event
     *
     * @return {Void}
     */
    function dragHandler(event) {
        dragging.released = event.type === 'mouseup' || event.type === 'touchend';
        var pointer = dragging.touch ? event[dragging.released ? 'changedTouches' : 'touches'][0] : event;
        dragging.pathX = pointer.pageX - dragging.initX;
        dragging.pathY = pointer.pageY - dragging.initY;
        dragging.path = Math.sqrt(Math.pow(dragging.pathX, 2) + Math.pow(dragging.pathY, 2));
        dragging.delta = o.horizontal ? dragging.pathX : dragging.pathY;

        if (!dragging.released && dragging.path < 1) {
            return;
        }

        // We haven't decided whether this is a drag or not...
        if (!dragging.init) {
            // If the drag path was very short, maybe it's not a drag?
            if (dragging.path < o.dragThreshold) {
                // If the pointer was released, the path will not become longer and it's
                // definitely not a drag. If not released yet, decide on next iteration
                return dragging.released ? dragEnd() : undefined;
            } else {
                // If dragging path is sufficiently long we can confidently start a drag
                // if drag is in different direction than scroll, ignore it
                if (o.horizontal ? Math.abs(dragging.pathX) > Math.abs(dragging.pathY) : Math.abs(dragging.pathX) < Math.abs(dragging.pathY)) {
                    dragging.init = 1;
                } else {
                    return dragEnd();
                }
            }
        }

        //event.preventDefault();

        // Disable click on a source element, as it is unwelcome when dragging
        if (!dragging.locked && dragging.path > dragging.pathToLock) {
            dragging.locked = 1;
            dragging.source.addEventListener('click', disableOneEvent);
        }

        // Cancel dragging on release
        if (dragging.released) {
            dragEnd();
        }

        self.slideTo(Math.round(dragging.initPos - dragging.delta));
    }

    /**
     * Stops dragging and cleans up after it.
     *
     * @return {Void}
     */
    function dragEnd() {
        dragging.released = true;

        dragTouchEvents.forEach(function (eventName) {
            dom.removeEventListener(document, eventName, dragHandler, {
                passive: true
            });
        });

        dragMouseEvents.forEach(function (eventName) {
            dom.removeEventListener(document, eventName, dragHandler, {
                passive: true
            });
        });

        // Make sure that disableOneEvent is not active in next tick.
        setTimeout(function () {
            dragging.source.removeEventListener('click', disableOneEvent);
        });

<<<<<<< HEAD
        /**
		 * Check whether element is interactive.
		 *
		 * @return {Boolean}
		 */
        function isInteractive(element) {
            while (element) {
                if (interactiveElements.indexOf(element.tagName) !== -1) {
                    return true;
                }
=======
        dragging.init = 0;
    }

    /**
     * Check whether element is interactive.
     *
     * @return {Boolean}
     */
    function isInteractive(element) {
        while (element) {
            if (interactiveElements.indexOf(element.tagName) !== -1) {
                return true;
            }

            element = element.parentNode;
        }
        return false;
    }
>>>>>>> 496fb43c

    /**
     * Mouse wheel delta normalization.
     *
     * @param  {Event} event
     *
     * @return {Int}
     */
    function normalizeWheelDelta(event) {
        // JELLYFIN MOD: Only use deltaX for horizontal scroll and remove IE8 support
        scrolling.curDelta = o.horizontal ? event.deltaX : event.deltaY;
        // END JELLYFIN MOD

        if (transform) {
            scrolling.curDelta /= event.deltaMode === 1 ? 3 : 100;
        }
        return scrolling.curDelta;
    }

<<<<<<< HEAD
        /**
		 * Mouse scrolling handler.
		 *
		 * @param  {Event} event
		 *
		 * @return {Void}
		 */
        function scrollHandler(event) {
            ensureSizeInfo();
            var pos = self._pos;
            // Ignore if there is no scrolling to be done
            if (!o.scrollBy || pos.start === pos.end) {
                return;
=======
    /**
     * Mouse scrolling handler.
     *
     * @param  {Event} event
     *
     * @return {Void}
     */
    function scrollHandler(event) {
        ensureSizeInfo();
        var pos = self._pos;
        // Ignore if there is no scrolling to be done
        if (!o.scrollBy || pos.start === pos.end) {
            return;
        }
        var delta = normalizeWheelDelta(event);

        if (transform) {
            // Trap scrolling only when necessary and/or requested
            if (delta > 0 && pos.dest < pos.end || delta < 0 && pos.dest > pos.start) {
                //stopDefault(event, 1);
>>>>>>> 496fb43c
            }

            self.slideBy(o.scrollBy * delta);
        } else {
            if (isSmoothScrollSupported) {
                delta *= 12;
            }

            if (o.horizontal) {
                nativeScrollElement.scrollLeft += delta;
            } else {
<<<<<<< HEAD
                if (isSmoothScrollSupported) {
                    delta *= 12;
                }

                if (o.horizontal) {
                    nativeScrollElement.scrollLeft += delta;
                } else {
                    nativeScrollElement.scrollTop += delta;
                }
=======
                nativeScrollElement.scrollTop += delta;
>>>>>>> 496fb43c
            }
        }
    }

<<<<<<< HEAD
        /**
		 * Destroys instance and everything it created.
		 *
		 * @return {Void}
		 */
        self.destroy = function () {
            if (self.frameResizeObserver) {
                self.frameResizeObserver.disconnect();
                self.frameResizeObserver = null;
            }

            // Reset native FRAME element scroll
            dom.removeEventListener(frame, 'scroll', resetScroll, {
                passive: true
            });

            dom.removeEventListener(scrollSource, wheelEvent, scrollHandler, {
                passive: true
            });

            dom.removeEventListener(dragSourceElement, 'touchstart', dragInitSlidee, {
                passive: true
            });
=======
    /**
     * Destroys instance and everything it created.
     *
     * @return {Void}
     */
    self.destroy = function () {
        if (self.frameResizeObserver) {
            self.frameResizeObserver.disconnect();
            self.frameResizeObserver = null;
        }
>>>>>>> 496fb43c

        // Reset native FRAME element scroll
        dom.removeEventListener(frame, 'scroll', resetScroll, {
            passive: true
        });

        dom.removeEventListener(scrollSource, wheelEvent, scrollHandler, {
            passive: true
        });

        dom.removeEventListener(dragSourceElement, 'touchstart', dragInitSlidee, {
            passive: true
        });

        dom.removeEventListener(frame, 'click', onFrameClick, {
            passive: true,
            capture: true
        });

<<<<<<< HEAD
        function onResize(entries) {
            var entry = entries[0];

            if (entry) {
                var newRect = entry.contentRect;
=======
        dom.removeEventListener(dragSourceElement, 'mousedown', dragInitSlidee, {
            //passive: true
        });

        // Reset initialized status and return the instance
        self.initialized = 0;
        return self;
    };

    var contentRect = {};

    function onResize(entries) {
        var entry = entries[0];
>>>>>>> 496fb43c

        if (entry) {
            var newRect = entry.contentRect;

<<<<<<< HEAD
                if (newRect.width !== contentRect.width || newRect.height !== contentRect.height) {
                    contentRect = newRect;
=======
            // handle element being hidden
            if (newRect.width === 0 || newRect.height === 0) {
                return;
            }

            if (newRect.width !== contentRect.width || newRect.height !== contentRect.height) {
                contentRect = newRect;
>>>>>>> 496fb43c

                load(false);
            }
        }
    }

    function resetScroll() {
        if (o.horizontal) {
            this.scrollLeft = 0;
        } else {
            this.scrollTop = 0;
        }
    }

    function onFrameClick(e) {
        if (e.which === 1) {
            var focusableParent = focusManager.focusableParent(e.target);
            if (focusableParent && focusableParent !== document.activeElement) {
                focusableParent.focus();
            }
        }
    }

<<<<<<< HEAD
        self.getScrollPosition = function () {
            if (transform) {
                return self._pos.cur;
            }
=======
    self.getScrollPosition = function () {
        if (transform) {
            return self._pos.cur;
        }

        if (o.horizontal) {
            return nativeScrollElement.scrollLeft;
        } else {
            return nativeScrollElement.scrollTop;
        }
    };
>>>>>>> 496fb43c

    self.getScrollSize = function () {
        if (transform) {
            return slideeSize;
        }

<<<<<<< HEAD
        self.getScrollSize = function () {
            if (transform) {
                return slideeSize;
            }
=======
        if (o.horizontal) {
            return nativeScrollElement.scrollWidth;
        } else {
            return nativeScrollElement.scrollHeight;
        }
    };

    /**
     * Initialize.
     *
     * @return {Object}
     */
    self.init = function () {
        if (self.initialized) {
            return;
        }
>>>>>>> 496fb43c

        if (!transform) {
            if (o.horizontal) {
                if (layoutManager.desktop && !o.hideScrollbar) {
                    nativeScrollElement.classList.add('scrollX');
                } else {
                    nativeScrollElement.classList.add('scrollX');
                    nativeScrollElement.classList.add('hiddenScrollX');

                    if (layoutManager.tv && o.allowNativeSmoothScroll !== false) {
                        nativeScrollElement.classList.add('smoothScrollX');
                    }
                }

                if (o.forceHideScrollbars) {
                    nativeScrollElement.classList.add('hiddenScrollX-forced');
                }
            } else {
                if (layoutManager.desktop && !o.hideScrollbar) {
                    nativeScrollElement.classList.add('scrollY');
                } else {
                    nativeScrollElement.classList.add('scrollY');
                    nativeScrollElement.classList.add('hiddenScrollY');

                    if (layoutManager.tv && o.allowNativeSmoothScroll !== false) {
                        nativeScrollElement.classList.add('smoothScrollY');
                    }
                }

                if (o.forceHideScrollbars) {
                    nativeScrollElement.classList.add('hiddenScrollY-forced');
                }
            }
        } else {
            frame.style.overflow = 'hidden';
            slideeElement.style['will-change'] = 'transform';
            slideeElement.style.transition = 'transform ' + o.speed + 'ms ease-out';

            if (o.horizontal) {
                slideeElement.classList.add('animatedScrollX');
            } else {
                slideeElement.classList.add('animatedScrollY');
            }
        }

        if (transform || layoutManager.tv) {
            // This can prevent others from being able to listen to mouse events
            dom.addEventListener(dragSourceElement, 'mousedown', dragInitSlidee, {
                //passive: true
            });
        }

<<<<<<< HEAD
            if (transform) {
                dom.addEventListener(dragSourceElement, 'touchstart', dragInitSlidee, {
                    passive: true
                });

                if (!o.horizontal) {
                    dom.addEventListener(frame, 'scroll', resetScroll, {
                        passive: true
                    });
                }

                if (o.mouseWheel) {
                    // Scrolling navigation
                    dom.addEventListener(scrollSource, wheelEvent, scrollHandler, {
                        passive: true
                    });
                }
            } else if (o.horizontal) {
                // Don't bind to mouse events with vertical scroll since the mouse wheel can handle this natively

                if (o.mouseWheel) {
                    // Scrolling navigation
                    dom.addEventListener(scrollSource, wheelEvent, scrollHandler, {
                        passive: true
                    });
                }
=======
        initFrameResizeObserver();

        if (transform) {
            dom.addEventListener(dragSourceElement, 'touchstart', dragInitSlidee, {
                passive: true
            });

            if (!o.horizontal) {
                dom.addEventListener(frame, 'scroll', resetScroll, {
                    passive: true
                });
>>>>>>> 496fb43c
            }

            if (o.mouseWheel) {
                // Scrolling navigation
                dom.addEventListener(scrollSource, wheelEvent, scrollHandler, {
                    passive: true
                });
            }
        } else if (o.horizontal) {
            // Don't bind to mouse events with vertical scroll since the mouse wheel can handle this natively

            if (o.mouseWheel) {
                // Scrolling navigation
                dom.addEventListener(scrollSource, wheelEvent, scrollHandler, {
                    passive: true
                });
            }
        }

        dom.addEventListener(frame, 'click', onFrameClick, {
            passive: true,
            capture: true
        });

        // Mark instance as initialized
        self.initialized = 1;

        // Load
        load(true);

        // Return instance
        return self;
    };
};

/**
 * Slide SLIDEE by amount of pixels.
 *
 * @param {Int}  delta     Pixels/Items. Positive means forward, negative means backward.
 * @param {Bool} immediate Reposition immediately without an animation.
 *
 * @return {Void}
 */
scrollerFactory.prototype.slideBy = function (delta, immediate) {
    if (!delta) {
        return;
    }
    this.slideTo(this._pos.dest + delta, immediate);
};

/**
 * Core method for handling `toLocation` methods.
 *
 * @param  {String} location
 * @param  {Mixed}  item
 * @param  {Bool}   immediate
 *
 * @return {Void}
 */
scrollerFactory.prototype.to = function (location, item, immediate) {
    // Optional arguments logic
    if (type(item) === 'boolean') {
        immediate = item;
        item = undefined;
    }

    if (item === undefined) {
        this.slideTo(this._pos[location], immediate);
    } else {
        var itemPos = this.getPos(item);

        if (itemPos) {
            this.slideTo(itemPos[location], immediate, itemPos);
        }
    }
};

/**
 * Animate element or the whole SLIDEE to the start of the frame.
 *
 * @param {Mixed} item      Item DOM element, or index starting at 0. Omitting will animate SLIDEE.
 * @param {Bool}  immediate Reposition immediately without an animation.
 *
 * @return {Void}
 */
scrollerFactory.prototype.toStart = function (item, immediate) {
    this.to('start', item, immediate);
};

/**
 * Animate element or the whole SLIDEE to the end of the frame.
 *
 * @param {Mixed} item      Item DOM element, or index starting at 0. Omitting will animate SLIDEE.
 * @param {Bool}  immediate Reposition immediately without an animation.
 *
 * @return {Void}
 */
scrollerFactory.prototype.toEnd = function (item, immediate) {
    this.to('end', item, immediate);
};

/**
 * Animate element or the whole SLIDEE to the center of the frame.
 *
 * @param {Mixed} item      Item DOM element, or index starting at 0. Omitting will animate SLIDEE.
 * @param {Bool}  immediate Reposition immediately without an animation.
 *
 * @return {Void}
 */
scrollerFactory.prototype.toCenter = function (item, immediate) {
    this.to('center', item, immediate);
};

scrollerFactory.create = function (frame, options) {
    var instance = new scrollerFactory(frame, options);
    return Promise.resolve(instance);
};

export default scrollerFactory;<|MERGE_RESOLUTION|>--- conflicted
+++ resolved
@@ -100,116 +100,10 @@
         options.enableNativeScroll = true;
     }
 
-<<<<<<< HEAD
-    // Other global values
-    var dragMouseEvents = ['mousemove', 'mouseup'];
-    var dragTouchEvents = ['touchmove', 'touchend'];
-    var wheelEvent = (document.implementation.hasFeature('Event.wheel', '3.0') ? 'wheel' : 'mousewheel');
-    var interactiveElements = ['INPUT', 'SELECT', 'TEXTAREA'];
-
-    // Math shorthands
-    var abs = Math.abs;
-    var sqrt = Math.sqrt;
-    var pow = Math.pow;
-    var round = Math.round;
-    var max = Math.max;
-
-    var scrollerFactory = function (frame, options) {
-        // Extend options
-        var o = Object.assign({}, {
-            slidee: null, // Selector, DOM element, or jQuery object with DOM element representing SLIDEE.
-            horizontal: false, // Switch to horizontal mode.
-
-            // Scrolling
-            mouseWheel: true,
-            scrollBy: 0, // Pixels or items to move per one mouse scroll. 0 to disable scrolling
-
-            // Dragging
-            dragSource: null, // Selector or DOM element for catching dragging events. Default is FRAME.
-            mouseDragging: 1, // Enable navigation by dragging the SLIDEE with mouse cursor.
-            touchDragging: 1, // Enable navigation by dragging the SLIDEE with touch events.
-            dragThreshold: 3, // Distance in pixels before Sly recognizes dragging.
-            intervactive: null, // Selector for special interactive elements.
-
-            // Mixed options
-            speed: 0 // Animations speed in milliseconds. 0 to disable animations.
-
-        }, options);
-
-        var isSmoothScrollSupported = 'scrollBehavior' in document.documentElement.style;
-
-        // native scroll is a must with touch input
-        // also use native scroll when scrolling vertically in desktop mode - excluding horizontal because the mouse wheel support is choppy at the moment
-        // in cases with firefox, if the smooth scroll api is supported then use that because their implementation is very good
-        if (options.allowNativeScroll === false) {
-            options.enableNativeScroll = false;
-        } else if (isSmoothScrollSupported && ((browser.firefox && !layoutManager.tv) || options.allowNativeSmoothScroll)) {
-            // native smooth scroll
-            options.enableNativeScroll = true;
-        } else if (options.requireAnimation && (browser.animate || browser.supportsCssAnimation())) {
-            // transform is the only way to guarantee animation
-            options.enableNativeScroll = false;
-        } else if (!layoutManager.tv || !browser.animate) {
-            options.enableNativeScroll = true;
-        }
-
-        // Need this for the magic wheel. With the animated scroll the magic wheel will run off of the screen
-        if (browser.web0s) {
-            options.enableNativeScroll = true;
-        }
-
-        // Private variables
-        var self = this;
-        self.options = o;
-
-        // Frame
-        var slideeElement = o.slidee ? o.slidee : sibling(frame.firstChild)[0];
-        self._pos = {
-            start: 0,
-            center: 0,
-            end: 0,
-            cur: 0,
-            dest: 0
-        };
-
-        var transform = !options.enableNativeScroll;
-
-        // Miscellaneous
-        var scrollSource = frame;
-        var dragSourceElement = o.dragSource ? o.dragSource : frame;
-        var dragging = {
-            released: 1
-        };
-        var scrolling = {
-            last: 0,
-            delta: 0,
-            resetTime: 200
-        };
-
-        // Expose properties
-        self.initialized = 0;
-        self.slidee = slideeElement;
-        self.options = o;
-        self.dragging = dragging;
-
-        var nativeScrollElement = frame;
-
-        function sibling(n, elem) {
-            var matched = [];
-
-            for (; n; n = n.nextSibling) {
-                if (n.nodeType === 1 && n !== elem) {
-                    matched.push(n);
-                }
-            }
-            return matched;
-        }
-=======
     // Need this for the magic wheel. With the animated scroll the magic wheel will run off of the screen
     if (browser.web0s) {
         options.enableNativeScroll = true;
     }
->>>>>>> 496fb43c
 
     // Private variables
     var self = this;
@@ -225,13 +119,6 @@
         dest: 0
     };
 
-<<<<<<< HEAD
-        var frameSize = 0;
-        var slideeSize = 0;
-        function ensureSizeInfo() {
-            if (requiresReflow) {
-                requiresReflow = false;
-=======
     var transform = !options.enableNativeScroll;
 
     // Miscellaneous
@@ -251,7 +138,6 @@
     self.slidee = slideeElement;
     self.options = o;
     self.dragging = dragging;
->>>>>>> 496fb43c
 
     var nativeScrollElement = frame;
 
@@ -266,21 +152,6 @@
         return matched;
     }
 
-<<<<<<< HEAD
-        /**
-		 * Loading function.
-		 *
-		 * Populate arrays, set sizes, bind events, ...
-		 *
-		 * @param {Boolean} [isInit] Whether load is called from within self.init().
-		 * @return {Void}
-		 */
-        function load(isInit) {
-            requiresReflow = true;
-
-            if (!isInit) {
-                ensureSizeInfo();
-=======
     var requiresReflow = true;
 
     var frameSize = 0;
@@ -293,17 +164,12 @@
             frameSize = o.horizontal ? (frame).offsetWidth : (frame).offsetHeight;
 
             slideeSize = o.scrollWidth || Math.max(slideeElement[o.horizontal ? 'offsetWidth' : 'offsetHeight'], slideeElement[o.horizontal ? 'scrollWidth' : 'scrollHeight']);
->>>>>>> 496fb43c
 
             // Set position limits & relativess
             self._pos.end = Math.max(slideeSize - frameSize, 0);
         }
     }
 
-<<<<<<< HEAD
-        function initFrameResizeObserver() {
-            var observerOptions = {};
-=======
     /**
      * Loading function.
      *
@@ -314,7 +180,6 @@
      */
     function load(isInit) {
         requiresReflow = true;
->>>>>>> 496fb43c
 
         if (!isInit) {
             ensureSizeInfo();
@@ -337,27 +202,6 @@
         load();
     };
 
-<<<<<<< HEAD
-        function nativeScrollTo(container, pos, immediate) {
-            if (container.scroll) {
-                if (o.horizontal) {
-                    container.scroll({
-                        left: pos,
-                        behavior: immediate ? 'instant' : 'smooth'
-                    });
-                } else {
-                    container.scroll({
-                        top: pos,
-                        behavior: immediate ? 'instant' : 'smooth'
-                    });
-                }
-            } else if (!immediate && container.scrollTo) {
-                if (o.horizontal) {
-                    container.scrollTo(Math.round(pos), 0);
-                } else {
-                    container.scrollTo(0, Math.round(pos));
-                }
-=======
     self.getScrollEventName = function () {
         return transform ? 'scrollanimate' : 'scroll';
     };
@@ -377,7 +221,6 @@
                     left: pos,
                     behavior: immediate ? 'instant' : 'smooth'
                 });
->>>>>>> 496fb43c
             } else {
                 container.scroll({
                     top: pos,
@@ -399,23 +242,7 @@
         }
     }
 
-<<<<<<< HEAD
-        var lastAnimate;
-
-        /**
-          * Animate to a position.
-          *
-          * @param {Int}  newPos    New position.
-          * @param {Bool} immediate Reposition immediately without an animation.
-          *
-          * @return {Void}
-          */
-        self.slideTo = function (newPos, immediate, fullItemPos) {
-            ensureSizeInfo();
-            var pos = self._pos;
-=======
     var lastAnimate;
->>>>>>> 496fb43c
 
     /**
          * Animate to a position.
@@ -429,19 +256,12 @@
         ensureSizeInfo();
         var pos = self._pos;
 
-<<<<<<< HEAD
-            if (!transform) {
-                nativeScrollTo(nativeScrollElement, newPos, immediate);
-                return;
-            }
-=======
         newPos = within(newPos, pos.start, pos.end);
 
         if (!transform) {
             nativeScrollTo(nativeScrollElement, newPos, immediate);
             return;
         }
->>>>>>> 496fb43c
 
         // Update the animation object
         var from = pos.cur;
@@ -455,11 +275,6 @@
             }
         }
 
-<<<<<<< HEAD
-            if (!immediate && o.skipSlideToWhenVisible && fullItemPos && fullItemPos.isVisible) {
-                return;
-            }
-=======
         if (!immediate && o.skipSlideToWhenVisible && fullItemPos && fullItemPos.isVisible) {
             return;
         }
@@ -470,15 +285,10 @@
         renderAnimateWithTransform(from, newPos, immediate);
         lastAnimate = now;
     };
->>>>>>> 496fb43c
 
     function setStyleProperty(elem, name, value, speed, resetTransition) {
         var style = elem.style;
 
-<<<<<<< HEAD
-        function setStyleProperty(elem, name, value, speed, resetTransition) {
-            var style = elem.style;
-=======
         if (resetTransition || browser.edge) {
             style.transition = 'none';
             void elem.offsetWidth;
@@ -487,7 +297,6 @@
         style.transition = 'transform ' + speed + 'ms ease-out';
         style[name] = value;
     }
->>>>>>> 496fb43c
 
     function dispatchScrollEventIfNeeded() {
         if (o.dispatchScrollEvent) {
@@ -512,10 +321,6 @@
         }
         self._pos.cur = toPosition;
 
-<<<<<<< HEAD
-        function renderAnimateWithTransform(fromPosition, toPosition, immediate) {
-            var speed = o.speed;
-=======
         dispatchScrollEventIfNeeded();
     }
 
@@ -528,7 +333,6 @@
             return { top: 0, left: 0 };
         }
     }
->>>>>>> 496fb43c
 
     /**
      * Returns the position object.
@@ -549,72 +353,17 @@
             size = item[o.horizontal ? 'offsetWidth' : 'offsetHeight'];
         }
 
-<<<<<<< HEAD
-        function getBoundingClientRect(elem) {
-            // Support: BlackBerry 5, iOS 3 (original iPhone)
-            // If we don't have gBCR, just use 0,0 rather than error
-            if (elem.getBoundingClientRect) {
-                return elem.getBoundingClientRect();
-=======
         var centerOffset = o.centerOffset || 0;
 
         if (!transform) {
             centerOffset = 0;
             if (o.horizontal) {
                 offset += nativeScrollElement.scrollLeft;
->>>>>>> 496fb43c
             } else {
                 offset += nativeScrollElement.scrollTop;
             }
         }
 
-<<<<<<< HEAD
-        /**
-         * Returns the position object.
-         *
-         * @param {Mixed} item
-         *
-         * @return {Object}
-         */
-        self.getPos = function (item) {
-            var scrollElement = transform ? slideeElement : nativeScrollElement;
-            var slideeOffset = getBoundingClientRect(scrollElement);
-            var itemOffset = getBoundingClientRect(item);
-
-            var offset = o.horizontal ? itemOffset.left - slideeOffset.left : itemOffset.top - slideeOffset.top;
-
-            var size = o.horizontal ? itemOffset.width : itemOffset.height;
-            if (!size && size !== 0) {
-                size = item[o.horizontal ? 'offsetWidth' : 'offsetHeight'];
-            }
-
-            var centerOffset = o.centerOffset || 0;
-
-            if (!transform) {
-                centerOffset = 0;
-                if (o.horizontal) {
-                    offset += nativeScrollElement.scrollLeft;
-                } else {
-                    offset += nativeScrollElement.scrollTop;
-                }
-            }
-
-            ensureSizeInfo();
-
-            var currentStart = self._pos.cur;
-            var currentEnd = currentStart + frameSize;
-
-            console.debug('offset:' + offset + ' currentStart:' + currentStart + ' currentEnd:' + currentEnd);
-            var isVisible = offset >= currentStart && (offset + size) <= currentEnd;
-
-            return {
-                start: offset,
-                center: offset + centerOffset - (frameSize / 2) + (size / 2),
-                end: offset - frameSize + size,
-                size: size,
-                isVisible: isVisible
-            };
-=======
         ensureSizeInfo();
 
         var currentStart = self._pos.cur;
@@ -629,17 +378,11 @@
             end: offset - frameSize + size,
             size: size,
             isVisible: isVisible
->>>>>>> 496fb43c
         };
     };
 
-<<<<<<< HEAD
-        self.getCenterPosition = function (item) {
-            ensureSizeInfo();
-=======
     self.getCenterPosition = function (item) {
         ensureSizeInfo();
->>>>>>> 496fb43c
 
         var pos = self.getPos(item);
         return within(pos.center, pos.start, pos.end);
@@ -663,33 +406,6 @@
             event.preventDefault();
         }
 
-<<<<<<< HEAD
-            // Reset dragging object
-            dragging.released = 0;
-
-            // Properties used in dragHandler
-            dragging.init = 0;
-            dragging.source = event.target;
-            dragging.touch = isTouch;
-            var pointer = isTouch ? event.touches[0] : event;
-            dragging.initX = pointer.pageX;
-            dragging.initY = pointer.pageY;
-            dragging.initPos = self._pos.cur;
-            dragging.start = +new Date();
-            dragging.time = 0;
-            dragging.path = 0;
-            dragging.delta = 0;
-            dragging.locked = 0;
-            dragging.pathToLock = isTouch ? 30 : 10;
-
-            // Bind dragging events
-            if (transform) {
-                if (isTouch) {
-                    dragTouchEvents.forEach(function (eventName) {
-                        dom.addEventListener(document, eventName, dragHandler, {
-                            passive: true
-                        });
-=======
         // Reset dragging object
         dragging.released = 0;
 
@@ -714,7 +430,6 @@
                 dragTouchEvents.forEach(function (eventName) {
                     dom.addEventListener(document, eventName, dragHandler, {
                         passive: true
->>>>>>> 496fb43c
                     });
                 });
             } else {
@@ -805,18 +520,6 @@
             dragging.source.removeEventListener('click', disableOneEvent);
         });
 
-<<<<<<< HEAD
-        /**
-		 * Check whether element is interactive.
-		 *
-		 * @return {Boolean}
-		 */
-        function isInteractive(element) {
-            while (element) {
-                if (interactiveElements.indexOf(element.tagName) !== -1) {
-                    return true;
-                }
-=======
         dragging.init = 0;
     }
 
@@ -835,7 +538,6 @@
         }
         return false;
     }
->>>>>>> 496fb43c
 
     /**
      * Mouse wheel delta normalization.
@@ -855,21 +557,6 @@
         return scrolling.curDelta;
     }
 
-<<<<<<< HEAD
-        /**
-		 * Mouse scrolling handler.
-		 *
-		 * @param  {Event} event
-		 *
-		 * @return {Void}
-		 */
-        function scrollHandler(event) {
-            ensureSizeInfo();
-            var pos = self._pos;
-            // Ignore if there is no scrolling to be done
-            if (!o.scrollBy || pos.start === pos.end) {
-                return;
-=======
     /**
      * Mouse scrolling handler.
      *
@@ -890,7 +577,6 @@
             // Trap scrolling only when necessary and/or requested
             if (delta > 0 && pos.dest < pos.end || delta < 0 && pos.dest > pos.start) {
                 //stopDefault(event, 1);
->>>>>>> 496fb43c
             }
 
             self.slideBy(o.scrollBy * delta);
@@ -902,48 +588,11 @@
             if (o.horizontal) {
                 nativeScrollElement.scrollLeft += delta;
             } else {
-<<<<<<< HEAD
-                if (isSmoothScrollSupported) {
-                    delta *= 12;
-                }
-
-                if (o.horizontal) {
-                    nativeScrollElement.scrollLeft += delta;
-                } else {
-                    nativeScrollElement.scrollTop += delta;
-                }
-=======
                 nativeScrollElement.scrollTop += delta;
->>>>>>> 496fb43c
-            }
-        }
-    }
-
-<<<<<<< HEAD
-        /**
-		 * Destroys instance and everything it created.
-		 *
-		 * @return {Void}
-		 */
-        self.destroy = function () {
-            if (self.frameResizeObserver) {
-                self.frameResizeObserver.disconnect();
-                self.frameResizeObserver = null;
-            }
-
-            // Reset native FRAME element scroll
-            dom.removeEventListener(frame, 'scroll', resetScroll, {
-                passive: true
-            });
-
-            dom.removeEventListener(scrollSource, wheelEvent, scrollHandler, {
-                passive: true
-            });
-
-            dom.removeEventListener(dragSourceElement, 'touchstart', dragInitSlidee, {
-                passive: true
-            });
-=======
+            }
+        }
+    }
+
     /**
      * Destroys instance and everything it created.
      *
@@ -954,7 +603,6 @@
             self.frameResizeObserver.disconnect();
             self.frameResizeObserver = null;
         }
->>>>>>> 496fb43c
 
         // Reset native FRAME element scroll
         dom.removeEventListener(frame, 'scroll', resetScroll, {
@@ -974,13 +622,6 @@
             capture: true
         });
 
-<<<<<<< HEAD
-        function onResize(entries) {
-            var entry = entries[0];
-
-            if (entry) {
-                var newRect = entry.contentRect;
-=======
         dom.removeEventListener(dragSourceElement, 'mousedown', dragInitSlidee, {
             //passive: true
         });
@@ -994,15 +635,10 @@
 
     function onResize(entries) {
         var entry = entries[0];
->>>>>>> 496fb43c
 
         if (entry) {
             var newRect = entry.contentRect;
 
-<<<<<<< HEAD
-                if (newRect.width !== contentRect.width || newRect.height !== contentRect.height) {
-                    contentRect = newRect;
-=======
             // handle element being hidden
             if (newRect.width === 0 || newRect.height === 0) {
                 return;
@@ -1010,7 +646,6 @@
 
             if (newRect.width !== contentRect.width || newRect.height !== contentRect.height) {
                 contentRect = newRect;
->>>>>>> 496fb43c
 
                 load(false);
             }
@@ -1034,12 +669,6 @@
         }
     }
 
-<<<<<<< HEAD
-        self.getScrollPosition = function () {
-            if (transform) {
-                return self._pos.cur;
-            }
-=======
     self.getScrollPosition = function () {
         if (transform) {
             return self._pos.cur;
@@ -1051,19 +680,12 @@
             return nativeScrollElement.scrollTop;
         }
     };
->>>>>>> 496fb43c
 
     self.getScrollSize = function () {
         if (transform) {
             return slideeSize;
         }
 
-<<<<<<< HEAD
-        self.getScrollSize = function () {
-            if (transform) {
-                return slideeSize;
-            }
-=======
         if (o.horizontal) {
             return nativeScrollElement.scrollWidth;
         } else {
@@ -1080,7 +702,6 @@
         if (self.initialized) {
             return;
         }
->>>>>>> 496fb43c
 
         if (!transform) {
             if (o.horizontal) {
@@ -1133,34 +754,6 @@
             });
         }
 
-<<<<<<< HEAD
-            if (transform) {
-                dom.addEventListener(dragSourceElement, 'touchstart', dragInitSlidee, {
-                    passive: true
-                });
-
-                if (!o.horizontal) {
-                    dom.addEventListener(frame, 'scroll', resetScroll, {
-                        passive: true
-                    });
-                }
-
-                if (o.mouseWheel) {
-                    // Scrolling navigation
-                    dom.addEventListener(scrollSource, wheelEvent, scrollHandler, {
-                        passive: true
-                    });
-                }
-            } else if (o.horizontal) {
-                // Don't bind to mouse events with vertical scroll since the mouse wheel can handle this natively
-
-                if (o.mouseWheel) {
-                    // Scrolling navigation
-                    dom.addEventListener(scrollSource, wheelEvent, scrollHandler, {
-                        passive: true
-                    });
-                }
-=======
         initFrameResizeObserver();
 
         if (transform) {
@@ -1172,7 +765,6 @@
                 dom.addEventListener(frame, 'scroll', resetScroll, {
                     passive: true
                 });
->>>>>>> 496fb43c
             }
 
             if (o.mouseWheel) {
