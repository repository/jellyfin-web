--- conflicted
+++ resolved
@@ -61,13 +61,9 @@
                                 <div style="flex-grow:1;">
                                     <input is="emby-input" type="text" id="txtCertificatePath" label="${LabelCustomCertificatePath}" autocomplete="off" />
                                 </div>
-                                <button type="button" is="paper-icon-button-light" id="btnSelectCertPath" title="${ButtonSelectDirectory}" class="emby-input-iconbutton"><i class="material-icons">search</i></button>
+                                <button type="button" is="paper-icon-button-light" id="btnSelectCertPath" title="${ButtonSelectDirectory}" class="emby-input-iconbutton"><span class="material-icons search"></span></button>
                             </div>
-<<<<<<< HEAD
                             <div class="fieldDescription">${LabelCustomCertificatePathHelp}</div>
-=======
-                            <button type="button" is="paper-icon-button-light" id="btnSelectCertPath" title="${ButtonSelectDirectory}" class="emby-input-iconbutton"><span class="material-icons search"></span></button>
->>>>>>> 50e2f9dd
                         </div>
 
                         <div class="inputContainer fldCertPassword">
