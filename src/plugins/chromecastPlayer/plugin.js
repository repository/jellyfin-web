import appSettings from 'appSettings';
import * as userSettings from 'userSettings';
import playbackManager from 'playbackManager';
import connectionManager from 'connectionManager';
import globalize from 'globalize';
import events from 'events';
import castSenderApiLoader from 'castSenderApiLoader';

// Based on https://github.com/googlecast/CastVideos-chrome/blob/master/CastVideos.js

let currentResolve;
let currentReject;

const PlayerName = 'Google Cast';

function sendConnectionResult(isOk) {
    const resolve = currentResolve;
    const reject = currentReject;

    currentResolve = null;
    currentReject = null;

    if (isOk) {
        if (resolve) {
            resolve();
        }
    } else {
        if (reject) {
            reject();
        } else {
            playbackManager.removeActivePlayer(PlayerName);
        }
    }
}

/**
 * Constants of states for Chromecast device
 **/
const DEVICE_STATE = {
    'IDLE': 0,
    'ACTIVE': 1,
    'WARNING': 2,
    'ERROR': 3
};

/**
 * Constants of states for CastPlayer
 **/
const PLAYER_STATE = {
    'IDLE': 'IDLE',
    'LOADING': 'LOADING',
    'LOADED': 'LOADED',
    'PLAYING': 'PLAYING',
    'PAUSED': 'PAUSED',
    'STOPPED': 'STOPPED',
    'SEEKING': 'SEEKING',
    'ERROR': 'ERROR'
};

// production version registered with google
// replace this value if you want to test changes on another instance
const applicationStable = 'F007D354';
const applicationUnstable = '6F511C87';

const messageNamespace = 'urn:x-cast:com.connectsdk';

class CastPlayer {
    constructor() {
        /* device variables */
        // @type {DEVICE_STATE} A state for device
        this.deviceState = DEVICE_STATE.IDLE;

        /* Cast player variables */
        // @type {Object} a chrome.cast.media.Media object
        this.currentMediaSession = null;

        // @type {string} a chrome.cast.Session object
        this.session = null;
        // @type {PLAYER_STATE} A state for Cast media player
        this.castPlayerState = PLAYER_STATE.IDLE;

        this.hasReceivers = false;

        // bind once - commit 2ebffc2271da0bc5e8b13821586aee2a2e3c7753
        this.errorHandler = this.onError.bind(this);
        this.mediaStatusUpdateHandler = this.onMediaStatusUpdate.bind(this);

        this.initializeCastPlayer();
    }

    /**
     * Initialize Cast media player
     * Initializes the API. Note that either successCallback and errorCallback will be
     * invoked once the API has finished initialization. The sessionListener and
     * receiverListener may be invoked at any time afterwards, and possibly more than once.
     */
    initializeCastPlayer() {
        const chrome = window.chrome;
        if (!chrome) {
            return;
        }

        if (!chrome.cast || !chrome.cast.isAvailable) {
            setTimeout(this.initializeCastPlayer.bind(this), 1000);
            return;
        }

        let applicationID = applicationStable;
        if (userSettings.chromecastVersion() === 'unstable') {
            applicationID = applicationUnstable;
        }

        // request session
        const sessionRequest = new chrome.cast.SessionRequest(applicationID);
        const apiConfig = new chrome.cast.ApiConfig(sessionRequest,
            this.sessionListener.bind(this),
            this.receiverListener.bind(this));

        console.debug('chromecast.initialize');
        chrome.cast.initialize(apiConfig, this.onInitSuccess.bind(this), this.errorHandler);
    }

    /**
     * Callback function for init success
     */
    onInitSuccess() {
        this.isInitialized = true;
        console.debug('chromecast init success');
    }

    /**
     * Generic error callback function
     */
    onError() {
        console.debug('chromecast error');
    }

    /**
     * @param {!Object} e A new session
     * This handles auto-join when a page is reloaded
     * When active session is detected, playback will automatically
     * join existing session and occur in Cast mode and media
     * status gets synced up with current media of the session
     */
    sessionListener(e) {
        this.session = e;
        if (this.session) {
            if (this.session.media[0]) {
                this.onMediaDiscovered('activeSession', this.session.media[0]);
            }

            this.onSessionConnected(e);
        }
    }

    messageListener(namespace, message) {
        if (typeof (message) === 'string') {
            message = JSON.parse(message);
        }

        if (message.type === 'playbackerror') {
            const errorCode = message.data;
            setTimeout(function () {
                alertText(globalize.translate('MessagePlaybackError' + errorCode), globalize.translate('HeaderPlaybackError'));
            }, 300);
        } else if (message.type === 'connectionerror') {
            setTimeout(function () {
                alertText(globalize.translate('MessageChromecastConnectionError'), globalize.translate('HeaderError'));
            }, 300);
        } else if (message.type) {
            events.trigger(this, message.type, [message.data]);
        }
    }

    /**
     * @param {string} e Receiver availability
     * This indicates availability of receivers but
     * does not provide a list of device IDs
     */
    receiverListener(e) {
        if (e === 'available') {
            console.debug('chromecast receiver found');
            this.hasReceivers = true;
        } else {
            console.debug('chromecast receiver list empty');
            this.hasReceivers = false;
        }
    }

    /**
     * session update listener
     */
    sessionUpdateListener(isAlive) {
        if (isAlive) {
            console.debug('sessionUpdateListener: already alive');
        } else {
            this.session = null;
            this.deviceState = DEVICE_STATE.IDLE;
            this.castPlayerState = PLAYER_STATE.IDLE;
            document.removeEventListener('volumeupbutton', onVolumeUpKeyDown, false);
            document.removeEventListener('volumedownbutton', onVolumeDownKeyDown, false);

            console.debug('sessionUpdateListener: setting currentMediaSession to null');
            this.currentMediaSession = null;

            sendConnectionResult(false);
        }
    }

    /**
     * Requests that a receiver application session be created or joined. By default, the SessionRequest
     * passed to the API at initialization time is used; this may be overridden by passing a different
     * session request in opt_sessionRequest.
     */
    launchApp() {
        console.debug('chromecast launching app...');
        chrome.cast.requestSession(this.onRequestSessionSuccess.bind(this), this.onLaunchError.bind(this));
    }

    /**
     * Callback function for request session success
     * @param {Object} e A chrome.cast.Session object
     */
    onRequestSessionSuccess(e) {
        console.debug('chromecast session success: ' + e.sessionId);
        this.onSessionConnected(e);
    }

    onSessionConnected(session) {
        this.session = session;
        this.deviceState = DEVICE_STATE.ACTIVE;

        this.session.addMessageListener(messageNamespace, this.messageListener.bind(this));
        this.session.addMediaListener(this.sessionMediaListener.bind(this));
        this.session.addUpdateListener(this.sessionUpdateListener.bind(this));

        document.addEventListener('volumeupbutton', onVolumeUpKeyDown, false);
        document.addEventListener('volumedownbutton', onVolumeDownKeyDown, false);

        events.trigger(this, 'connect');
        this.sendMessage({
            options: {},
            command: 'Identify'
        });
    }

    /**
     * session update listener
     */
    sessionMediaListener(e) {
        this.currentMediaSession = e;
        this.currentMediaSession.addUpdateListener(this.mediaStatusUpdateHandler);
    }

    /**
     * Callback function for launch error
     */
    onLaunchError() {
        console.debug('chromecast launch error');
        this.deviceState = DEVICE_STATE.ERROR;
        sendConnectionResult(false);
    }

    /**
     * Stops the running receiver application associated with the session.
     */
    stopApp() {
        if (this.session) {
            this.session.stop(this.onStopAppSuccess.bind(this, 'Session stopped'), this.errorHandler);
        }
    }

    /**
     * Callback function for stop app success
     */
    onStopAppSuccess(message) {
        console.debug(message);

        this.deviceState = DEVICE_STATE.IDLE;
        this.castPlayerState = PLAYER_STATE.IDLE;
        document.removeEventListener('volumeupbutton', onVolumeUpKeyDown, false);
        document.removeEventListener('volumedownbutton', onVolumeDownKeyDown, false);

        this.currentMediaSession = null;
    }

    /**
     * Loads media into a running receiver application
     * @param {Number} mediaIndex An index number to indicate current media content
     */
    loadMedia(options, command) {
        if (!this.session) {
            console.debug('no session');
            return Promise.reject();
        }

        // convert items to smaller stubs to send minimal amount of information
        options.items = options.items.map(function (i) {
            return {
                Id: i.Id,
                ServerId: i.ServerId,
                Name: i.Name,
                Type: i.Type,
                MediaType: i.MediaType,
                IsFolder: i.IsFolder
            };
        });

        return this.sendMessage({
            options: options,
            command: command
        });
    }

    sendMessage(message) {
        const player = this;

        let receiverName = null;

        const session = player.session;

        if (session && session.receiver && session.receiver.friendlyName) {
            receiverName = session.receiver.friendlyName;
        }

        let apiClient;
        if (message.options && message.options.ServerId) {
            apiClient = connectionManager.getApiClient(message.options.ServerId);
        } else if (message.options && message.options.items && message.options.items.length) {
            apiClient = connectionManager.getApiClient(message.options.items[0].ServerId);
        } else {
            apiClient = connectionManager.currentApiClient();
        }

        message = Object.assign(message, {
            userId: apiClient.getCurrentUserId(),
            deviceId: apiClient.deviceId(),
            accessToken: apiClient.accessToken(),
            serverAddress: apiClient.serverAddress(),
            serverId: apiClient.serverId(),
            serverVersion: apiClient.serverVersion(),
            receiverName: receiverName
        });

        const bitrateSetting = appSettings.maxChromecastBitrate();
        if (bitrateSetting) {
            message.maxBitrate = bitrateSetting;
        }

        if (message.options && message.options.items) {
            message.subtitleAppearance = userSettings.getSubtitleAppearanceSettings();
            message.subtitleBurnIn = appSettings.get('subtitleburnin') || '';
        }

        return new Promise(function (resolve, reject) {
<<<<<<< HEAD
            require(['./chromecastHelper'], function (chromecastHelper) {
                chromecastHelper = chromecastHelper.default || chromecastHelper;

=======
            import('./chromecastHelper').then(({ default: chromecastHelper }) => {
>>>>>>> 5a2c0bee
                chromecastHelper.getServerAddress(apiClient).then(function (serverAddress) {
                    message.serverAddress = serverAddress;
                    player.sendMessageInternal(message).then(resolve, reject);
                }, reject);
            });
        });
    }

    sendMessageInternal(message) {
        message = JSON.stringify(message);

        this.session.sendMessage(messageNamespace, message, this.onPlayCommandSuccess.bind(this), this.errorHandler);
        return Promise.resolve();
    }

    onPlayCommandSuccess() {
        console.debug('Message was sent to receiver ok.');
    }

    /**
     * Callback function for loadMedia success
     * @param {Object} mediaSession A new media object.
     */
    onMediaDiscovered(how, mediaSession) {
        console.debug('chromecast new media session ID:' + mediaSession.mediaSessionId + ' (' + how + ')');
        this.currentMediaSession = mediaSession;

        if (how === 'loadMedia') {
            this.castPlayerState = PLAYER_STATE.PLAYING;
        }

        if (how === 'activeSession') {
            this.castPlayerState = mediaSession.playerState;
        }

        this.currentMediaSession.addUpdateListener(this.mediaStatusUpdateHandler);
    }

    /**
     * Callback function for media status update from receiver
     * @param {!Boolean} e true/false
     */
    onMediaStatusUpdate(e) {
        console.debug('chromecast updating media: ' + e);
        if (e === false) {
            this.castPlayerState = PLAYER_STATE.IDLE;
        }
    }

    /**
     * Set media volume in Cast mode
     * @param {Boolean} mute A boolean
     */
    setReceiverVolume(mute, vol) {
        if (!this.currentMediaSession) {
            console.debug('this.currentMediaSession is null');
            return;
        }

        if (!mute) {
            this.session.setReceiverVolumeLevel((vol || 1),
                this.mediaCommandSuccessCallback.bind(this),
                this.errorHandler);
        } else {
            this.session.setReceiverMuted(true,
                this.mediaCommandSuccessCallback.bind(this),
                this.errorHandler);
        }
    }

    /**
     * Mute CC
     */
    mute() {
        this.setReceiverVolume(true);
    }

    /**
     * Callback function for media command success
     */
    mediaCommandSuccessCallback(info, e) {
        console.debug(info);
    }
}

function alertText(text, title) {
    import('alert').then(({default: alert}) => {
        alert({
            text: text,
            title: title
        });
    });
}

function onVolumeUpKeyDown() {
    playbackManager.volumeUp();
}

function onVolumeDownKeyDown() {
    playbackManager.volumeDown();
}

function normalizeImages(state) {
    if (state && state.NowPlayingItem) {
        const item = state.NowPlayingItem;

        if (!item.ImageTags || !item.ImageTags.Primary) {
            if (item.PrimaryImageTag) {
                item.ImageTags = item.ImageTags || {};
                item.ImageTags.Primary = item.PrimaryImageTag;
            }
        }
        if (item.BackdropImageTag && item.BackdropItemId === item.Id) {
            item.BackdropImageTags = [item.BackdropImageTag];
        }
        if (item.BackdropImageTag && item.BackdropItemId !== item.Id) {
            item.ParentBackdropImageTags = [item.BackdropImageTag];
            item.ParentBackdropItemId = item.BackdropItemId;
        }
    }
}

function getItemsForPlayback(apiClient, query) {
    const userId = apiClient.getCurrentUserId();

    if (query.Ids && query.Ids.split(',').length === 1) {
        return apiClient.getItem(userId, query.Ids.split(',')).then(function (item) {
            return {
                Items: [item],
                TotalRecordCount: 1
            };
        });
    } else {
        query.Limit = query.Limit || 100;
        query.ExcludeLocationTypes = 'Virtual';
        query.EnableTotalRecordCount = false;

        return apiClient.getItems(userId, query);
    }
}

function bindEventForRelay(instance, eventName) {
    events.on(instance._castPlayer, eventName, function (e, data) {
        console.debug('cc: ' + eventName);
        const state = instance.getPlayerStateInternal(data);

        events.trigger(instance, eventName, [state]);
    });
}

function initializeChromecast() {
    const instance = this;
    instance._castPlayer = new CastPlayer();

    // To allow the native android app to override
    document.dispatchEvent(new CustomEvent('chromecastloaded', {
        detail: {
            player: instance
        }
    }));

    events.on(instance._castPlayer, 'connect', function (e) {
        if (currentResolve) {
            sendConnectionResult(true);
        } else {
            playbackManager.setActivePlayer(PlayerName, instance.getCurrentTargetInfo());
        }

        console.debug('cc: connect');
        // Reset this so that statechange will fire
        instance.lastPlayerData = null;
    });

    events.on(instance._castPlayer, 'playbackstart', function (e, data) {
        console.debug('cc: playbackstart');

        instance._castPlayer.initializeCastPlayer();

        const state = instance.getPlayerStateInternal(data);
        events.trigger(instance, 'playbackstart', [state]);
    });

    events.on(instance._castPlayer, 'playbackstop', function (e, data) {
        console.debug('cc: playbackstop');
        let state = instance.getPlayerStateInternal(data);

        events.trigger(instance, 'playbackstop', [state]);

        state = instance.lastPlayerData.PlayState || {};
        const volume = state.VolumeLevel || 0.5;
        const mute = state.IsMuted || false;

        // Reset this so the next query doesn't make it appear like content is playing.
        instance.lastPlayerData = {};
        instance.lastPlayerData.PlayState = {};
        instance.lastPlayerData.PlayState.VolumeLevel = volume;
        instance.lastPlayerData.PlayState.IsMuted = mute;
    });

    events.on(instance._castPlayer, 'playbackprogress', function (e, data) {
        console.debug('cc: positionchange');
        const state = instance.getPlayerStateInternal(data);

        events.trigger(instance, 'timeupdate', [state]);
    });

    bindEventForRelay(instance, 'timeupdate');
    bindEventForRelay(instance, 'pause');
    bindEventForRelay(instance, 'unpause');
    bindEventForRelay(instance, 'volumechange');
    bindEventForRelay(instance, 'repeatmodechange');
    bindEventForRelay(instance, 'shufflequeuemodechange');

    events.on(instance._castPlayer, 'playstatechange', function (e, data) {
        console.debug('cc: playstatechange');
        const state = instance.getPlayerStateInternal(data);

        events.trigger(instance, 'pause', [state]);
    });
}

class ChromecastPlayer {
    constructor() {
        // playbackManager needs this
        this.name = PlayerName;
        this.type = 'mediaplayer';
        this.id = 'chromecast';
        this.isLocalPlayer = false;
        this.lastPlayerData = {};

        new castSenderApiLoader().load().then(initializeChromecast.bind(this));
    }

    tryPair(target) {
        const castPlayer = this._castPlayer;

        if (castPlayer.deviceState !== DEVICE_STATE.ACTIVE && castPlayer.isInitialized) {
            return new Promise(function (resolve, reject) {
                currentResolve = resolve;
                currentReject = reject;
                castPlayer.launchApp();
            });
        } else {
            currentResolve = null;
            currentReject = null;

            return Promise.reject();
        }
    }

    getTargets() {
        const targets = [];

        if (this._castPlayer && this._castPlayer.hasReceivers) {
            targets.push(this.getCurrentTargetInfo());
        }

        return Promise.resolve(targets);
    }

    // This is a privately used method
    getCurrentTargetInfo() {
        let appName = null;

        const castPlayer = this._castPlayer;

        if (castPlayer.session && castPlayer.session.receiver && castPlayer.session.receiver.friendlyName) {
            appName = castPlayer.session.receiver.friendlyName;
        }

        return {
            name: PlayerName,
            id: PlayerName,
            playerName: PlayerName,
            playableMediaTypes: ['Audio', 'Video'],
            isLocalPlayer: false,
            appName: PlayerName,
            deviceName: appName,
            supportedCommands: [
                'VolumeUp',
                'VolumeDown',
                'Mute',
                'Unmute',
                'ToggleMute',
                'SetVolume',
                'SetAudioStreamIndex',
                'SetSubtitleStreamIndex',
                'DisplayContent',
                'SetRepeatMode',
                'SetShuffleQueue',
                'EndSession',
                'PlayMediaSource',
                'PlayTrailers'
            ]
        };
    }

    getPlayerStateInternal(data) {
        let triggerStateChange = false;
        if (data && !this.lastPlayerData) {
            triggerStateChange = true;
        }

        data = data || this.lastPlayerData;
        this.lastPlayerData = data;

        normalizeImages(data);

        console.debug(JSON.stringify(data));

        if (triggerStateChange) {
            events.trigger(this, 'statechange', [data]);
        }

        return data;
    }

    playWithCommand(options, command) {
        if (!options.items) {
            const apiClient = connectionManager.getApiClient(options.serverId);
            const instance = this;

            return apiClient.getItem(apiClient.getCurrentUserId(), options.ids[0]).then(function (item) {
                options.items = [item];
                return instance.playWithCommand(options, command);
            });
        }

        if (options.items.length > 1 && options && options.ids) {
            // Use the original request id array for sorting the result in the proper order
            options.items.sort(function (a, b) {
                return options.ids.indexOf(a.Id) - options.ids.indexOf(b.Id);
            });
        }

        return this._castPlayer.loadMedia(options, command);
    }

    seek(position) {
        position = parseInt(position);

        position = position / 10000000;

        this._castPlayer.sendMessage({
            options: {
                position: position
            },
            command: 'Seek'
        });
    }

    setAudioStreamIndex(index) {
        this._castPlayer.sendMessage({
            options: {
                index: index
            },
            command: 'SetAudioStreamIndex'
        });
    }

    setSubtitleStreamIndex(index) {
        this._castPlayer.sendMessage({
            options: {
                index: index
            },
            command: 'SetSubtitleStreamIndex'
        });
    }

    setMaxStreamingBitrate(options) {
        this._castPlayer.sendMessage({
            options: options,
            command: 'SetMaxStreamingBitrate'
        });
    }

    isFullscreen() {
        let state = this.lastPlayerData || {};
        state = state.PlayState || {};
        return state.IsFullscreen;
    }

    nextTrack() {
        this._castPlayer.sendMessage({
            options: {},
            command: 'NextTrack'
        });
    }

    previousTrack() {
        this._castPlayer.sendMessage({
            options: {},
            command: 'PreviousTrack'
        });
    }

    volumeDown() {
        let vol = this._castPlayer.session.receiver.volume.level;
        if (vol == null) {
            vol = 0.5;
        }
        vol -= 0.05;
        vol = Math.max(vol, 0);

        this._castPlayer.session.setReceiverVolumeLevel(vol);
    }

    endSession() {
        const instance = this;

        this.stop().then(function () {
            setTimeout(function () {
                instance._castPlayer.stopApp();
            }, 1000);
        });
    }

    volumeUp() {
        let vol = this._castPlayer.session.receiver.volume.level;
        if (vol == null) {
            vol = 0.5;
        }
        vol += 0.05;
        vol = Math.min(vol, 1);

        this._castPlayer.session.setReceiverVolumeLevel(vol);
    }

    setVolume(vol) {
        vol = Math.min(vol, 100);
        vol = Math.max(vol, 0);
        vol = vol / 100;

        this._castPlayer.session.setReceiverVolumeLevel(vol);
    }

    unpause() {
        this._castPlayer.sendMessage({
            options: {},
            command: 'Unpause'
        });
    }

    playPause() {
        this._castPlayer.sendMessage({
            options: {},
            command: 'PlayPause'
        });
    }

    pause() {
        this._castPlayer.sendMessage({
            options: {},
            command: 'Pause'
        });
    }

    stop() {
        return this._castPlayer.sendMessage({
            options: {},
            command: 'Stop'
        });
    }

    displayContent(options) {
        this._castPlayer.sendMessage({
            options: options,
            command: 'DisplayContent'
        });
    }

    setMute(isMuted) {
        const castPlayer = this._castPlayer;

        if (isMuted) {
            castPlayer.sendMessage({
                options: {},
                command: 'Mute'
            });
        } else {
            castPlayer.sendMessage({
                options: {},
                command: 'Unmute'
            });
        }
    }

    getRepeatMode() {
        let state = this.lastPlayerData || {};
        state = state.PlayState || {};
        return state.RepeatMode;
    }

    getQueueShuffleMode() {
        let state = this.lastPlayerData || {};
        state = state.PlayState || {};
        return state.ShuffleMode;
    }

    playTrailers(item) {
        this._castPlayer.sendMessage({
            options: {
                ItemId: item.Id,
                ServerId: item.ServerId
            },
            command: 'PlayTrailers'
        });
    }

    setRepeatMode(mode) {
        this._castPlayer.sendMessage({
            options: {
                RepeatMode: mode
            },
            command: 'SetRepeatMode'
        });
    }

    setQueueShuffleMode(value) {
        this._castPlayer.sendMessage({
            options: {
                ShuffleMode: value
            },
            command: 'SetShuffleQueue'
        });
    }

    toggleMute() {
        this._castPlayer.sendMessage({
            options: {},
            command: 'ToggleMute'
        });
    }

    audioTracks() {
        let state = this.lastPlayerData || {};
        state = state.NowPlayingItem || {};
        const streams = state.MediaStreams || [];
        return streams.filter(function (s) {
            return s.Type === 'Audio';
        });
    }

    getAudioStreamIndex() {
        let state = this.lastPlayerData || {};
        state = state.PlayState || {};
        return state.AudioStreamIndex;
    }

    subtitleTracks() {
        let state = this.lastPlayerData || {};
        state = state.NowPlayingItem || {};
        const streams = state.MediaStreams || [];
        return streams.filter(function (s) {
            return s.Type === 'Subtitle';
        });
    }

    getSubtitleStreamIndex() {
        let state = this.lastPlayerData || {};
        state = state.PlayState || {};
        return state.SubtitleStreamIndex;
    }

    getMaxStreamingBitrate() {
        let state = this.lastPlayerData || {};
        state = state.PlayState || {};
        return state.MaxStreamingBitrate;
    }

    getVolume() {
        let state = this.lastPlayerData || {};
        state = state.PlayState || {};

        return state.VolumeLevel == null ? 100 : state.VolumeLevel;
    }

    isPlaying() {
        const state = this.lastPlayerData || {};
        return state.NowPlayingItem != null;
    }

    isPlayingVideo() {
        let state = this.lastPlayerData || {};
        state = state.NowPlayingItem || {};
        return state.MediaType === 'Video';
    }

    isPlayingAudio() {
        let state = this.lastPlayerData || {};
        state = state.NowPlayingItem || {};
        return state.MediaType === 'Audio';
    }

    currentTime(val) {
        if (val != null) {
            return this.seek(val);
        }

        let state = this.lastPlayerData || {};
        state = state.PlayState || {};
        return state.PositionTicks;
    }

    duration() {
        let state = this.lastPlayerData || {};
        state = state.NowPlayingItem || {};
        return state.RunTimeTicks;
    }

    getBufferedRanges() {
        let state = this.lastPlayerData || {};
        state = state.PlayState || {};
        return state.BufferedRanges || [];
    }

    paused() {
        let state = this.lastPlayerData || {};
        state = state.PlayState || {};

        return state.IsPaused;
    }

    isMuted() {
        let state = this.lastPlayerData || {};
        state = state.PlayState || {};

        return state.IsMuted;
    }

    shuffle(item) {
        const apiClient = connectionManager.getApiClient(item.ServerId);
        const userId = apiClient.getCurrentUserId();

        const instance = this;

        apiClient.getItem(userId, item.Id).then(function (item) {
            instance.playWithCommand({
                items: [item]
            }, 'Shuffle');
        });
    }

    instantMix(item) {
        const apiClient = connectionManager.getApiClient(item.ServerId);
        const userId = apiClient.getCurrentUserId();

        const instance = this;

        apiClient.getItem(userId, item.Id).then(function (item) {
            instance.playWithCommand({
                items: [item]
            }, 'InstantMix');
        });
    }

    canPlayMediaType(mediaType) {
        mediaType = (mediaType || '').toLowerCase();
        return mediaType === 'audio' || mediaType === 'video';
    }

    canQueueMediaType(mediaType) {
        return this.canPlayMediaType(mediaType);
    }

    queue(options) {
        this.playWithCommand(options, 'PlayLast');
    }

    queueNext(options) {
        this.playWithCommand(options, 'PlayNext');
    }

    play(options) {
        if (options.items) {
            return this.playWithCommand(options, 'PlayNow');
        } else {
            if (!options.serverId) {
                throw new Error('serverId required!');
            }

            const instance = this;
            const apiClient = connectionManager.getApiClient(options.serverId);

            return getItemsForPlayback(apiClient, {
                Ids: options.ids.join(',')
            }).then(function (result) {
                options.items = result.Items;
                return instance.playWithCommand(options, 'PlayNow');
            });
        }
    }

    toggleFullscreen() {
        // not supported
    }

    beginPlayerUpdates() {
        // Setup polling here
    }

    endPlayerUpdates() {
        // Stop polling here
    }

    getPlaylist() {
        return Promise.resolve([]);
    }

    getCurrentPlaylistItemId() {
    }

    setCurrentPlaylistItem(playlistItemId) {
        return Promise.resolve();
    }

    removeFromPlaylist(playlistItemIds) {
        return Promise.resolve();
    }

    getPlayerState() {
        return this.getPlayerStateInternal() || {};
    }
}

export default ChromecastPlayer;<|MERGE_RESOLUTION|>--- conflicted
+++ resolved
@@ -353,13 +353,7 @@
         }
 
         return new Promise(function (resolve, reject) {
-<<<<<<< HEAD
-            require(['./chromecastHelper'], function (chromecastHelper) {
-                chromecastHelper = chromecastHelper.default || chromecastHelper;
-
-=======
             import('./chromecastHelper').then(({ default: chromecastHelper }) => {
->>>>>>> 5a2c0bee
                 chromecastHelper.getServerAddress(apiClient).then(function (serverAddress) {
                     message.serverAddress = serverAddress;
                     player.sendMessageInternal(message).then(resolve, reject);
