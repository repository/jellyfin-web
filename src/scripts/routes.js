import 'emby-button';
import 'emby-input';
import 'scripts/livetvcomponents';
import 'paper-icon-button-light';
import 'emby-itemscontainer';
import 'emby-collapse';
import 'emby-select';
import 'livetvcss';
import 'emby-checkbox';
import 'emby-slider';
import 'listViewStyle';
import 'dashboardcss';
import 'detailtablecss';

/* eslint-disable indent */

    console.groupCollapsed('defining core routes');

    function defineRoute(newRoute) {
        var path = newRoute.alias ? newRoute.alias : newRoute.path;
        console.debug('defining route: ' + path);
        newRoute.dictionary = 'core';
        Emby.Page.addRoute(path, newRoute);
    }

    defineRoute({
        alias: '/addserver.html',
        path: '/controllers/session/addServer/index.html',
        autoFocus: false,
        anonymous: true,
        startup: true,
        controller: 'session/addServer/index'
    });

    defineRoute({
        alias: '/selectserver.html',
        path: '/controllers/session/selectServer/index.html',
        autoFocus: false,
        anonymous: true,
        startup: true,
        controller: 'session/selectServer/index',
        type: 'selectserver'
    });

    defineRoute({
        alias: '/login.html',
        path: '/controllers/session/login/index.html',
        autoFocus: false,
        anonymous: true,
        startup: true,
        controller: 'session/login/index',
        type: 'login'
    });

    defineRoute({
        alias: '/forgotpassword.html',
        path: '/controllers/session/forgotPassword/index.html',
        anonymous: true,
        startup: true,
        controller: 'session/forgotPassword/index'
    });

    defineRoute({
        alias: '/forgotpasswordpin.html',
        path: '/controllers/session/redeemPassword/index.html',
        autoFocus: false,
        anonymous: true,
        startup: true,
        controller: 'session/redeemPassword/index'
    });

    defineRoute({
        alias: '/mypreferencesmenu.html',
        path: '/controllers/user/menu/index.html',
        autoFocus: false,
        controller: 'user/menu/index'
    });

    defineRoute({
        alias: '/myprofile.html',
        path: '/controllers/user/profile/index.html',
        autoFocus: false,
        controller: 'user/profile/index'
    });

    defineRoute({
        alias: '/mypreferencesdisplay.html',
        path: '/controllers/user/display/index.html',
        autoFocus: false,
        controller: 'user/display/index'
    });

    defineRoute({
        alias: '/mypreferenceshome.html',
        path: '/controllers/user/home/index.html',
        autoFocus: false,
        controller: 'user/home/index'
    });

    defineRoute({
        alias: '/mypreferencesquickconnect.html',
        path: '/controllers/user/quickConnect/index.html',
        autoFocus: false,
        transition: 'fade',
        controller: 'user/quickConnect/index'
    });
    defineRoute({
        alias: '/mypreferencesplayback.html',
        path: '/controllers/user/playback/index.html',
        autoFocus: false,
        controller: 'user/playback/index'
    });

    defineRoute({
        alias: '/mypreferencessubtitles.html',
        path: '/controllers/user/subtitles/index.html',
        autoFocus: false,
        controller: 'user/subtitles/index'
    });

    defineRoute({
        alias: '/dashboard.html',
        path: '/controllers/dashboard/dashboard.html',
        autoFocus: false,
        roles: 'admin',
        controller: 'dashboard/dashboard'
    });

    defineRoute({
        alias: '/dashboardgeneral.html',
        path: '/controllers/dashboard/general.html',
        controller: 'dashboard/general',
        autoFocus: false,
        roles: 'admin'
    });

    defineRoute({
        alias: '/networking.html',
        path: '/controllers/dashboard/networking.html',
        autoFocus: false,
        roles: 'admin',
        controller: 'dashboard/networking'
    });

    defineRoute({
        alias: '/devices.html',
        path: '/controllers/dashboard/devices/devices.html',
        autoFocus: false,
        roles: 'admin',
        controller: 'dashboard/devices/devices'
    });

    defineRoute({
        alias: '/device.html',
        path: '/controllers/dashboard/devices/device.html',
        autoFocus: false,
        roles: 'admin',
        controller: 'dashboard/devices/device'
    });

    defineRoute({
<<<<<<< HEAD
        path: '/quickconnect.html',
        autoFocus: false,
        roles: 'admin',
        controller: 'dashboard/quickconnect'
    });
    defineRoute({
        path: '/dlnaprofile.html',
=======
        alias: '/dlnaprofile.html',
        path: '/controllers/dashboard/dlna/profile.html',
>>>>>>> c8848c2b
        autoFocus: false,
        roles: 'admin',
        controller: 'dashboard/dlna/profile'
    });

    defineRoute({
        alias: '/dlnaprofiles.html',
        path: '/controllers/dashboard/dlna/profiles.html',
        autoFocus: false,
        roles: 'admin',
        controller: 'dashboard/dlna/profiles'
    });

    defineRoute({
        alias: '/dlnasettings.html',
        path: '/controllers/dashboard/dlna/settings.html',
        autoFocus: false,
        roles: 'admin',
        controller: 'dashboard/dlna/settings'
    });

    defineRoute({
        alias: '/addplugin.html',
        path: '/controllers/dashboard/plugins/add/index.html',
        autoFocus: false,
        roles: 'admin',
        controller: 'dashboard/plugins/add/index'
    });

    defineRoute({
        alias: '/library.html',
        path: '/controllers/dashboard/library.html',
        autoFocus: false,
        roles: 'admin',
        controller: 'dashboard/library'
    });

    defineRoute({
        alias: '/librarydisplay.html',
        path: '/controllers/dashboard/librarydisplay.html',
        autoFocus: false,
        roles: 'admin',
        controller: 'dashboard/librarydisplay'
    });

    defineRoute({
        alias: '/edititemmetadata.html',
        path: '/controllers/edititemmetadata.html',
        controller: 'edititemmetadata',
        autoFocus: false
    });

    defineRoute({
        alias: '/encodingsettings.html',
        path: '/controllers/dashboard/encodingsettings.html',
        autoFocus: false,
        roles: 'admin',
        controller: 'dashboard/encodingsettings'
    });

    defineRoute({
        alias: '/log.html',
        path: '/controllers/dashboard/logs.html',
        roles: 'admin',
        controller: 'dashboard/logs'
    });

    defineRoute({
        alias: '/metadataimages.html',
        path: '/controllers/dashboard/metadataimages.html',
        autoFocus: false,
        roles: 'admin',
        controller: 'dashboard/metadataImages'
    });

    defineRoute({
        alias: '/metadatanfo.html',
        path: '/controllers/dashboard/metadatanfo.html',
        autoFocus: false,
        roles: 'admin',
        controller: 'dashboard/metadatanfo'
    });

    defineRoute({
        alias: '/notificationsetting.html',
        path: '/controllers/dashboard/notifications/notification/index.html',
        autoFocus: false,
        roles: 'admin',
        controller: 'dashboard/notifications/notification/index'
    });

    defineRoute({
        alias: '/notificationsettings.html',
        path: '/controllers/dashboard/notifications/notifications/index.html',
        controller: 'dashboard/notifications/notifications/index',
        autoFocus: false,
        roles: 'admin'
    });

    defineRoute({
        alias: '/playbackconfiguration.html',
        path: '/controllers/dashboard/playback.html',
        autoFocus: false,
        roles: 'admin',
        controller: 'dashboard/playback'
    });

    defineRoute({
        alias: '/availableplugins.html',
        path: '/controllers/dashboard/plugins/available/index.html',
        autoFocus: false,
        roles: 'admin',
        controller: 'dashboard/plugins/available/index'
    });

    defineRoute({
        alias: '/repositories.html',
        path: '/controllers/dashboard/plugins/repositories/index.html',
        autoFocus: false,
        roles: 'admin',
        controller: 'dashboard/plugins/repositories/index'
    });

    defineRoute({
        alias: '/home.html',
        path: '/controllers/home.html',
        autoFocus: false,
        controller: 'home',
        type: 'home'
    });

    defineRoute({
        alias: '/search.html',
        path: '/controllers/search.html',
        controller: 'searchpage'
    });

    defineRoute({
        alias: '/list.html',
        path: '/controllers/list.html',
        autoFocus: false,
        controller: 'list'
    });

    defineRoute({
        alias: '/details',
        path: '/controllers/itemDetails/index.html',
        controller: 'itemDetails/index',
        autoFocus: false
    });

    defineRoute({
        alias: '/livetv.html',
        path: '/controllers/livetv.html',
        controller: 'livetv/livetvsuggested',
        autoFocus: false
    });

    defineRoute({
        alias: '/livetvguideprovider.html',
        path: '/controllers/livetvguideprovider.html',
        autoFocus: false,
        roles: 'admin',
        controller: 'livetvguideprovider'
    });

    defineRoute({
        alias: '/livetvsettings.html',
        path: '/controllers/livetvsettings.html',
        autoFocus: false,
        controller: 'livetvsettings'
    });

    defineRoute({
        alias: '/livetvstatus.html',
        path: '/controllers/livetvstatus.html',
        autoFocus: false,
        roles: 'admin',
        controller: 'livetvstatus'
    });

    defineRoute({
        alias: '/livetvtuner.html',
        path: '/controllers/livetvtuner.html',
        autoFocus: false,
        roles: 'admin',
        controller: 'livetvtuner'
    });

    defineRoute({
        alias: '/movies.html',
        path: '/controllers/movies/movies.html',
        autoFocus: false,
        controller: 'movies/moviesrecommended'
    });

    defineRoute({
        alias: '/music.html',
        path: '/controllers/music/music.html',
        controller: 'music/musicrecommended',
        autoFocus: false
    });

    defineRoute({
        alias: '/installedplugins.html',
        path: '/controllers/dashboard/plugins/installed/index.html',
        autoFocus: false,
        roles: 'admin',
        controller: 'dashboard/plugins/installed/index'
    });

    defineRoute({
        alias: '/scheduledtask.html',
        path: '/controllers/dashboard/scheduledtasks/scheduledtask.html',
        autoFocus: false,
        roles: 'admin',
        controller: 'dashboard/scheduledtasks/scheduledtask'
    });

    defineRoute({
        alias: '/scheduledtasks.html',
        path: '/controllers/dashboard/scheduledtasks/scheduledtasks.html',
        autoFocus: false,
        roles: 'admin',
        controller: 'dashboard/scheduledtasks/scheduledtasks'
    });

    defineRoute({
        alias: '/serveractivity.html',
        path: '/controllers/dashboard/serveractivity.html',
        autoFocus: false,
        roles: 'admin',
        controller: 'dashboard/serveractivity'
    });

    defineRoute({
        alias: '/apikeys.html',
        path: '/controllers/dashboard/apikeys.html',
        autoFocus: false,
        roles: 'admin',
        controller: 'dashboard/apikeys'
    });

    defineRoute({
        alias: '/streamingsettings.html',
        path: '/controllers/dashboard/streaming.html',
        autoFocus: false,
        roles: 'admin',
        controller: 'dashboard/streaming'
    });

    defineRoute({
        alias: '/tv.html',
        path: '/controllers/shows/tvrecommended.html',
        autoFocus: false,
        controller: 'shows/tvrecommended'
    });

    defineRoute({
        alias: '/useredit.html',
        path: '/controllers/dashboard/users/useredit.html',
        autoFocus: false,
        roles: 'admin',
        controller: 'dashboard/users/useredit'
    });

    defineRoute({
        alias: '/userlibraryaccess.html',
        path: '/controllers/dashboard/users/userlibraryaccess.html',
        autoFocus: false,
        roles: 'admin',
        controller: 'dashboard/users/userlibraryaccess'
    });

    defineRoute({
        alias: '/usernew.html',
        path: '/controllers/dashboard/users/usernew.html',
        autoFocus: false,
        roles: 'admin',
        controller: 'dashboard/users/usernew'
    });

    defineRoute({
        alias: '/userparentalcontrol.html',
        path: '/controllers/dashboard/users/userparentalcontrol.html',
        autoFocus: false,
        roles: 'admin',
        controller: 'dashboard/users/userparentalcontrol'
    });

    defineRoute({
        alias: '/userpassword.html',
        path: '/controllers/dashboard/users/userpassword.html',
        autoFocus: false,
        controller: 'dashboard/users/userpasswordpage'
    });

    defineRoute({
        alias: '/userprofiles.html',
        path: '/controllers/dashboard/users/userprofiles.html',
        autoFocus: false,
        roles: 'admin',
        controller: 'dashboard/users/userprofilespage'
    });

    defineRoute({
        alias: '/wizardremoteaccess.html',
        path: '/controllers/wizard/remote/index.html',
        autoFocus: false,
        anonymous: true,
        controller: 'wizard/remote/index'
    });

    defineRoute({
        alias: '/wizardfinish.html',
        path: '/controllers/wizard/finish/index.html',
        autoFocus: false,
        anonymous: true,
        controller: 'wizard/finish/index'
    });

    defineRoute({
        alias: '/wizardlibrary.html',
        path: '/controllers/wizard/library.html',
        autoFocus: false,
        anonymous: true,
        controller: 'dashboard/library'
    });

    defineRoute({
        alias: '/wizardsettings.html',
        path: '/controllers/wizard/settings/index.html',
        autoFocus: false,
        anonymous: true,
        controller: 'wizard/settings/index'
    });

    defineRoute({
        alias: '/wizardstart.html',
        path: '/controllers/wizard/start/index.html',
        autoFocus: false,
        anonymous: true,
        controller: 'wizard/start/index'
    });

    defineRoute({
        alias: '/wizarduser.html',
        path: '/controllers/wizard/user/index.html',
        controller: 'wizard/user/index',
        autoFocus: false,
        anonymous: true
    });

    defineRoute({
        alias: '/video',
        path: '/controllers/playback/video/index.html',
        controller: 'playback/video/index',
        autoFocus: false,
        type: 'video-osd',
        supportsThemeMedia: true,
        fullscreen: true,
        enableMediaControl: false
    });

    defineRoute({
        alias: '/queue',
        path: '/controllers/playback/queue/index.html',
        controller: 'playback/queue/index',
        autoFocus: false,
        fullscreen: true,
        supportsThemeMedia: true,
        enableMediaControl: false
    });

    defineRoute({
        path: '/configurationpage',
        autoFocus: false,
        enableCache: false,
        enableContentQueryString: true,
        roles: 'admin'
    });

    defineRoute({
        path: '/',
        isDefaultRoute: true,
        autoFocus: false
    });

    defineRoute({
        path: '/index.html',
        autoFocus: false,
        isDefaultRoute: true
    });

    console.groupEnd('defining core routes');

/* eslint-enable indent */<|MERGE_RESOLUTION|>--- conflicted
+++ resolved
@@ -159,18 +159,15 @@
     });
 
     defineRoute({
-<<<<<<< HEAD
         path: '/quickconnect.html',
         autoFocus: false,
         roles: 'admin',
         controller: 'dashboard/quickconnect'
     });
-    defineRoute({
-        path: '/dlnaprofile.html',
-=======
+
+    defineRoute({
         alias: '/dlnaprofile.html',
         path: '/controllers/dashboard/dlna/profile.html',
->>>>>>> c8848c2b
         autoFocus: false,
         roles: 'admin',
         controller: 'dashboard/dlna/profile'
