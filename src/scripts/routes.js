--- conflicted
+++ resolved
@@ -87,22 +87,17 @@
         controller: 'user/display/index'
     });
     defineRoute({
-<<<<<<< HEAD
-        path: '/myPreferencesQuickConnect.html',
-        autoFocus: false,
-        transition: 'fade',
-        controller: 'user/quickConnect'
-    });
-
-    defineRoute({
-        path: '/mypreferenceshome.html',
-=======
         alias: '/mypreferenceshome.html',
         path: '/controllers/user/home/index.html',
->>>>>>> 18a84eeb
         autoFocus: false,
         transition: 'fade',
         controller: 'user/home/index'
+    });
+    defineRoute({
+        path: '/myPreferencesQuickConnect.html',
+        autoFocus: false,
+        transition: 'fade',
+        controller: 'user/quickConnect'
     });
     defineRoute({
         alias: '/mypreferencesplayback.html',
