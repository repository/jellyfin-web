function getWindowLocationSearch(win) {
    'use strict';

    var search = (win || window).location.search;

    if (!search) {
        var index = window.location.href.indexOf('?');

        if (-1 != index) {
            search = window.location.href.substring(index);
        }
    }

    return search || '';
}

function getParameterByName(name, url) {
    'use strict';

    name = name.replace(/[\[]/, '\\[').replace(/[\]]/, '\\]');
    var regexS = '[\\?&]' + name + '=([^&#]*)';
    var regex = new RegExp(regexS, 'i');
    var results = regex.exec(url || getWindowLocationSearch());

    if (null == results) {
        return '';
    }

    return decodeURIComponent(results[1].replace(/\+/g, ' '));
}

function pageClassOn(eventName, className, fn) {
    'use strict';

    document.addEventListener(eventName, function (event) {
        var target = event.target;

        if (target.classList.contains(className)) {
            fn.call(target, event);
        }
    });
}

function pageIdOn(eventName, id, fn) {
    'use strict';

    document.addEventListener(eventName, function (event) {
        var target = event.target;

        if (target.id === id) {
            fn.call(target, event);
        }
    });
}

var Dashboard = {
    getCurrentUser: function () {
        return window.ApiClient.getCurrentUser(false);
    },

    //TODO: investigate url prefix support for serverAddress function
    serverAddress: function () {
        if (AppInfo.isNativeApp) {
            var apiClient = window.ApiClient;

            if (apiClient) {
                return apiClient.serverAddress();
            }

            return null;
        }

        var urlLower = window.location.href.toLowerCase();
        var index = urlLower.lastIndexOf('/web');

        if (-1 != index) {
            return urlLower.substring(0, index);
        }

        var loc = window.location;
        var address = loc.protocol + '//' + loc.hostname;

        if (loc.port) {
            address += ':' + loc.port;
        }

        return address;
    },
    getCurrentUserId: function () {
        var apiClient = window.ApiClient;

        if (apiClient) {
            return apiClient.getCurrentUserId();
        }

        return null;
    },
    onServerChanged: function (userId, accessToken, apiClient) {
        apiClient = apiClient || window.ApiClient;
        window.ApiClient = apiClient;
    },
    logout: function () {
        ConnectionManager.logout().then(function () {
            var loginPage;

            if (AppInfo.isNativeApp) {
                loginPage = 'selectserver.html';
                window.ApiClient = null;
            } else {
                loginPage = 'login.html';
            }

            Dashboard.navigate(loginPage);
        });
    },
    getConfigurationPageUrl: function (name) {
        return 'configurationpage?name=' + encodeURIComponent(name);
    },
    getConfigurationResourceUrl: function (name) {
        if (AppInfo.isNativeApp) {
            return ApiClient.getUrl('web/ConfigurationPage', {
                name: name
            });
        }

        return Dashboard.getConfigurationPageUrl(name);
    },
    navigate: function (url, preserveQueryString) {
        if (!url) {
            throw new Error('url cannot be null or empty');
        }

        var queryString = getWindowLocationSearch();

        if (preserveQueryString && queryString) {
            url += queryString;
        }

        return new Promise(function (resolve, reject) {
            require(['appRouter'], function (appRouter) {
                return appRouter.show(url).then(resolve, reject);
            });
        });
    },
    navigate_direct: function (path) {
        return new Promise(function (resolve, reject) {
            require(['appRouter'], function (appRouter) {
                return appRouter.showDirect(path).then(resolve, reject);
            });
        });
    },
    processPluginConfigurationUpdateResult: function () {
        require(['loading', 'toast'], function (loading, toast) {
            loading.hide();
            toast(Globalize.translate('MessageSettingsSaved'));
        });
    },
    processServerConfigurationUpdateResult: function (result) {
        require(['loading', 'toast'], function (loading, toast) {
            loading.hide();
            toast(Globalize.translate('MessageSettingsSaved'));
        });
    },
    processErrorResponse: function (response) {
        require(['loading'], function (loading) {
            loading.hide();
        });

        var status = '' + response.status;

        if (response.statusText) {
            status = response.statusText;
        }

        Dashboard.alert({
            title: status,
            message: response.headers ? response.headers.get('X-Application-Error-Code') : null
        });
    },
    alert: function (options) {
        if ('string' == typeof options) {
            return void require(['toast'], function (toast) {
                toast({
                    text: options
                });
            });
        }

        require(['alert'], function (alert) {
            alert({
                title: options.title || Globalize.translate('HeaderAlert'),
                text: options.message
            }).then(options.callback || function () {});
        });
    },
    restartServer: function () {
        var apiClient = window.ApiClient;

        if (apiClient) {
            require(['serverRestartDialog', 'events'], function (ServerRestartDialog, events) {
                var dialog = new ServerRestartDialog({
                    apiClient: apiClient
                });
                events.on(dialog, 'restarted', function () {
                    if (AppInfo.isNativeApp) {
                        apiClient.ensureWebSocket();
                    } else {
                        window.location.reload(true);
                    }
                });
                dialog.show();
            });
        }
    },
    capabilities: function (appHost) {
        var capabilities = {
            PlayableMediaTypes: ['Audio', 'Video'],
            SupportedCommands: ['MoveUp', 'MoveDown', 'MoveLeft', 'MoveRight', 'PageUp', 'PageDown', 'PreviousLetter', 'NextLetter', 'ToggleOsd', 'ToggleContextMenu', 'Select', 'Back', 'SendKey', 'SendString', 'GoHome', 'GoToSettings', 'VolumeUp', 'VolumeDown', 'Mute', 'Unmute', 'ToggleMute', 'SetVolume', 'SetAudioStreamIndex', 'SetSubtitleStreamIndex', 'DisplayContent', 'GoToSearch', 'DisplayMessage', 'SetRepeatMode', 'ChannelUp', 'ChannelDown', 'PlayMediaSource', 'PlayTrailers'],
            SupportsPersistentIdentifier: 'cordova' === self.appMode || 'android' === self.appMode,
            SupportsMediaControl: true
        };
        appHost.getPushTokenInfo();
        return capabilities = Object.assign(capabilities, appHost.getPushTokenInfo());
    },
    selectServer: function () {
        if (window.NativeShell && typeof window.NativeShell.selectServer === 'function') {
            window.NativeShell.selectServer();
        } else {
            Dashboard.navigate('selectserver.html');
        }
    }
};

var AppInfo = {};

!function () {
    'use strict';

    function defineConnectionManager(connectionManager) {
        window.ConnectionManager = connectionManager;
        define('connectionManager', [], function () {
            return connectionManager;
        });
    }

    function bindConnectionManagerEvents(connectionManager, events, userSettings) {
        window.Events = events;

        connectionManager.currentApiClient = function () {
            if (!localApiClient) {
                var server = connectionManager.getLastUsedServer();

                if (server) {
                    localApiClient = connectionManager.getApiClient(server.Id);
                }
            }

            return localApiClient;
        };

        connectionManager.onLocalUserSignedIn = function (user) {
            localApiClient = connectionManager.getApiClient(user.ServerId);
            window.ApiClient = localApiClient;
            return userSettings.setUserInfo(user.Id, localApiClient);
        };

        events.on(connectionManager, 'localusersignedout', function () {
            userSettings.setUserInfo(null, null);
        });
    }

    function createConnectionManager() {
        return require(['connectionManagerFactory', 'apphost', 'credentialprovider', 'events', 'userSettings'], function (ConnectionManager, apphost, credentialProvider, events, userSettings) {
            var credentialProviderInstance = new credentialProvider();
            var promises = [apphost.getSyncProfile(), apphost.init()];

            return Promise.all(promises).then(function (responses) {
                var deviceProfile = responses[0];
                var capabilities = Dashboard.capabilities(apphost);

                capabilities.DeviceProfile = deviceProfile;

                var connectionManager = new ConnectionManager(credentialProviderInstance, apphost.appName(), apphost.appVersion(), apphost.deviceName(), apphost.deviceId(), capabilities);

                defineConnectionManager(connectionManager);
                bindConnectionManagerEvents(connectionManager, events, userSettings);

                if (!AppInfo.isNativeApp) {
                    console.debug('loading ApiClient singleton');

                    return require(['apiclient'], function (apiClientFactory) {
                        console.debug('creating ApiClient singleton');

                        var apiClient = new apiClientFactory(Dashboard.serverAddress(), apphost.appName(), apphost.appVersion(), apphost.deviceName(), apphost.deviceId());

                        apiClient.enableAutomaticNetworking = false;
                        apiClient.manualAddressOnly = true;

                        connectionManager.addApiClient(apiClient);

                        window.ApiClient = apiClient;
                        localApiClient = apiClient;

                        console.debug('loaded ApiClient singleton');
                    });
                }

                return Promise.resolve();
            });
        });
    }

    function returnFirstDependency(obj) {
        return obj;
    }

    function getBowerPath() {
        return 'libraries';
    }

    function getComponentsPath() {
        return 'components';
    }

    function getElementsPath() {
        return 'elements';
    }

    function getScriptsPath() {
        return 'scripts';
    }

    function getPlaybackManager(playbackManager) {
        window.addEventListener('beforeunload', function () {
            try {
                playbackManager.onAppClose();
            } catch (err) {
                console.error('error in onAppClose: ' + err);
            }
        });
        return playbackManager;
    }

    function getLayoutManager(layoutManager, appHost) {
        if (appHost.getDefaultLayout) {
            layoutManager.defaultLayout = appHost.getDefaultLayout();
        }

        layoutManager.init();
        return layoutManager;
    }

    function createSharedAppFooter(appFooter) {
        return new appFooter({});
    }

    function onRequireJsError(requireType, requireModules) {
        console.error('RequireJS error: ' + (requireType || 'unknown') + '. Failed modules: ' + (requireModules || []).join(','));
    }

    function defineResizeObserver() {
        if (self.ResizeObserver) {
            define('ResizeObserver', [], function () {
                return self.ResizeObserver;
            });
        } else {
            define('ResizeObserver', ['resize-observer-polyfill'], returnFirstDependency);
        }
    }

    function initRequireWithBrowser(browser) {
        var bowerPath = getBowerPath();
        var componentsPath = getComponentsPath();
        var scriptsPath = getScriptsPath();

        define('filesystem', [scriptsPath + '/filesystem'], returnFirstDependency);

<<<<<<< HEAD
        define("lazyLoader", [componentsPath + "/lazyloader/lazyloader-intersectionobserver"], returnFirstDependency);
        define("shell", [componentsPath + "/shell"], returnFirstDependency);
=======
        if (window.IntersectionObserver && !browser.edge) {
            define('lazyLoader', [componentsPath + '/lazyloader/lazyloader-intersectionobserver'], returnFirstDependency);
        } else {
            define('lazyLoader', [componentsPath + '/lazyloader/lazyloader-scroll'], returnFirstDependency);
        }

        define('shell', [componentsPath + '/shell'], returnFirstDependency);
>>>>>>> 81b6be82

        define('apiclient', [bowerPath + '/apiclient/apiclient'], returnFirstDependency);

        if ('registerElement' in document) {
            define('registerElement', []);
        } else if (browser.msie) {
            define('registerElement', ['webcomponents'], returnFirstDependency);
        } else {
            define('registerElement', ['document-register-element'], returnFirstDependency);
        }

<<<<<<< HEAD
        define("alert", [componentsPath + "/alert"], returnFirstDependency);
=======
        define('imageFetcher', [componentsPath + '/images/imageFetcher'], returnFirstDependency);

        var preferNativeAlerts = browser.tv;

        define('alert', [componentsPath + '/alert'], returnFirstDependency);
>>>>>>> 81b6be82

        defineResizeObserver();
        define('dialog', [componentsPath + '/dialog/dialog'], returnFirstDependency);

        define('confirm', [componentsPath + '/confirm/confirm'], returnFirstDependency);

        define('prompt', [componentsPath + '/prompt/prompt'], returnFirstDependency);

        define('loading', [componentsPath + '/loading/loading'], returnFirstDependency);
        define('multi-download', [componentsPath + '/multidownload'], returnFirstDependency);
        define('fileDownloader', [componentsPath + '/filedownloader'], returnFirstDependency);
        define('localassetmanager', [bowerPath + '/apiclient/localassetmanager'], returnFirstDependency);

        define('castSenderApiLoader', [componentsPath + '/castSenderApi'], returnFirstDependency);

        define('transfermanager', [bowerPath + '/apiclient/sync/transfermanager'], returnFirstDependency);
        define('filerepository', [bowerPath + '/apiclient/sync/filerepository'], returnFirstDependency);
        define('localsync', [bowerPath + '/apiclient/sync/localsync'], returnFirstDependency);
    }

    function init() {
        define('livetvcss', ['css!assets/css/livetv.css'], returnFirstDependency);
        define('detailtablecss', ['css!assets/css/detailtable.css'], returnFirstDependency);

        var promises = [];
        if (!window.fetch) {
            promises.push(require(['fetch']));
        }

        Promise.all(promises).then(function () {
            createConnectionManager().then(function () {
                console.debug('initAfterDependencies promises resolved');

                require(['globalize', 'browser'], function (globalize, browser) {
                    window.Globalize = globalize;
                    loadCoreDictionary(globalize).then(function () {
                        onGlobalizeInit(browser);
                    });
                });
                require(['keyboardnavigation'], function(keyboardnavigation) {
                    keyboardnavigation.enable();
                });
                require(['mouseManager']);
                require(['focusPreventScroll']);
                require(['autoFocuser'], function(autoFocuser) {
                    autoFocuser.enable();
                });
                require(['globalize', 'connectionManager', 'events'], function (globalize, connectionManager, events) {
                    events.on(connectionManager, 'localusersignedin', globalize.updateCurrentCulture);
                });
            });
        });
    }

    function loadCoreDictionary(globalize) {
        var languages = ['ar', 'be-by', 'bg-bg', 'ca', 'cs', 'da', 'de', 'el', 'en-gb', 'en-us', 'es', 'es-ar', 'es-mx', 'fa', 'fi', 'fr', 'fr-ca', 'gsw', 'he', 'hi-in', 'hr', 'hu', 'id', 'it', 'kk', 'ko', 'lt-lt', 'ms', 'nb', 'nl', 'pl', 'pt-br', 'pt-pt', 'ro', 'ru', 'sk', 'sl-si', 'sv', 'tr', 'uk', 'vi', 'zh-cn', 'zh-hk', 'zh-tw'];
        var translations = languages.map(function (language) {
            return {
                lang: language,
                path: 'strings/' + language + '.json'
            };
        });
        globalize.defaultModule('core');
        return globalize.loadStrings({
            name: 'core',
            translations: translations
        });
    }

    function onGlobalizeInit(browser) {
        if ('android' === self.appMode) {
            if (-1 !== self.location.href.toString().toLowerCase().indexOf('start=backgroundsync')) {
                return onAppReady(browser);
            }
        }

        document.title = Globalize.translateDocument(document.title, 'core');

        if (browser.tv && !browser.android) {
            console.debug('using system fonts with explicit sizes');
            require(['systemFontsSizedCss']);
        } else {
            console.debug('using default fonts');
            require(['systemFontsCss']);
        }

        require(['apphost', 'css!assets/css/librarybrowser'], function (appHost) {
            loadPlugins(appHost, browser).then(function () {
                onAppReady(browser);
            });
        });
    }

    function loadPlugins(appHost, browser, shell) {
        console.debug('loading installed plugins');
        var list = [
            'components/playback/playaccessvalidation',
            'components/playback/experimentalwarnings',
            'components/htmlaudioplayer/plugin',
            'components/htmlvideoplayer/plugin',
            'components/photoplayer/plugin',
            'components/youtubeplayer/plugin',
            'components/backdropscreensaver/plugin',
            'components/logoscreensaver/plugin'
        ];

        if (appHost.supports('remotecontrol')) {
            list.push('components/sessionplayer');

            if (browser.chrome || browser.opera) {
                list.push('components/chromecast/chromecastplayer');
            }
        }

        if (window.NativeShell) {
            list = list.concat(window.NativeShell.getPlugins());
        }

        return new Promise(function (resolve, reject) {
            Promise.all(list.map(loadPlugin)).then(function () {
                require(['packageManager'], function (packageManager) {
                    packageManager.init().then(resolve, reject);
                });
            }, reject);
        });
    }

    function loadPlugin(url) {
        return new Promise(function (resolve, reject) {
            require(['pluginManager'], function (pluginManager) {
                pluginManager.loadPlugin(url).then(resolve, reject);
            });
        });
    }

    function onAppReady(browser) {
        console.debug('begin onAppReady');

        // ensure that appHost is loaded in this point
        require(['apphost', 'appRouter'], function (appHost, appRouter) {
            window.Emby = {};

            console.debug('onAppReady: loading dependencies');
            if (browser.iOS) {
                require(['css!assets/css/ios.css']);
            }

            window.Emby.Page = appRouter;

            require(['emby-button', 'scripts/themeloader', 'libraryMenu', 'scripts/routes'], function () {
                Emby.Page.start({
                    click: false,
                    hashbang: true
                });

                require(['components/thememediaplayer', 'scripts/autobackdrops']);

                if (!browser.tv && !browser.xboxOne && !browser.ps4) {
                    require(['components/nowplayingbar/nowplayingbar']);
                }

                if (appHost.supports('remotecontrol')) {
                    require(['playerSelectionMenu', 'components/playback/remotecontrolautoplay']);
                }

                require(['libraries/screensavermanager']);

                if (!appHost.supports('physicalvolumecontrol') || browser.touch) {
                    require(['components/playback/volumeosd']);
                }

                require(['mediaSession', 'serverNotifications']);
                require(['date-fns', 'date-fns/locale']);

                if (!browser.tv && !browser.xboxOne) {
                    require(['components/playback/playbackorientation']);
                    registerServiceWorker();

                    if (window.Notification) {
                        require(['components/notifications/notifications']);
                    }
                }

                require(['playerSelectionMenu']);

                var apiClient = window.ConnectionManager && window.ConnectionManager.currentApiClient();
                if (apiClient) {
                    fetch(apiClient.getUrl('Branding/Css'))
                        .then(function(response) {
                            if (!response.ok) {
                                throw new Error(response.status + ' ' + response.statusText);
                            }
                            return response.text();
                        })
                        .then(function(css) {
                            // Inject the branding css as a dom element in body so it will take
                            // precedence over other stylesheets
                            var style = document.createElement('style');
                            style.appendChild(document.createTextNode(css));
                            document.body.appendChild(style);
                        })
                        .catch(function(err) {
                            console.warn('Error applying custom css', err);
                        });
                }
            });
        });
    }

    function registerServiceWorker() {
        /* eslint-disable compat/compat */
        if (navigator.serviceWorker && self.appMode !== 'cordova' && self.appMode !== 'android') {
            try {
                navigator.serviceWorker.register('serviceworker.js');
            } catch (err) {
                console.error('error registering serviceWorker: ' + err);
            }
        } else {
            console.warn('serviceWorker unsupported');
        }
        /* eslint-enable compat/compat */
    }

    function onWebComponentsReady(browser) {
        initRequireWithBrowser(browser);

        if (self.appMode === 'cordova' || self.appMode === 'android' || self.appMode === 'standalone') {
            AppInfo.isNativeApp = true;
        }

        init();
    }

    var localApiClient;

    (function () {
        var urlArgs = 'v=' + (window.dashboardVersion || new Date().getDate());

        var bowerPath = getBowerPath();
        var componentsPath = getComponentsPath();
        var elementsPath = getElementsPath();
        var scriptsPath = getScriptsPath();

        var paths = {
<<<<<<< HEAD
            browserdeviceprofile: "scripts/browserdeviceprofile",
            browser: "scripts/browser",
            libraryBrowser: "scripts/librarybrowser",
            inputManager: "scripts/inputManager",
            datetime: "scripts/datetime",
            globalize: "scripts/globalize",
            dfnshelper: "scripts/dfnshelper",
            libraryMenu: "scripts/librarymenu",
            playlisteditor: componentsPath + "/playlisteditor/playlisteditor",
            medialibrarycreator: componentsPath + "/medialibrarycreator/medialibrarycreator",
            medialibraryeditor: componentsPath + "/medialibraryeditor/medialibraryeditor",
            imageoptionseditor: componentsPath + "/imageoptionseditor/imageoptionseditor",
            apphost: componentsPath + "/apphost",
            qualityoptions: componentsPath + "/qualityoptions",
            focusManager: componentsPath + "/focusManager",
            itemHelper: componentsPath + "/itemhelper",
            itemShortcuts: componentsPath + "/shortcuts",
            playQueueManager: componentsPath + "/playback/playqueuemanager",
            nowPlayingHelper: componentsPath + "/playback/nowplayinghelper",
            pluginManager: componentsPath + "/pluginManager",
            packageManager: componentsPath + "/packagemanager",
            screensaverManager: componentsPath + "/screensavermanager"
=======
            browserdeviceprofile: 'scripts/browserdeviceprofile',
            browser: 'scripts/browser',
            libraryBrowser: 'scripts/librarybrowser',
            inputManager: 'scripts/inputManager',
            datetime: 'scripts/datetime',
            globalize: 'scripts/globalize',
            dfnshelper: 'scripts/dfnshelper',
            libraryMenu: 'scripts/librarymenu',
            playlisteditor: componentsPath + '/playlisteditor/playlisteditor',
            medialibrarycreator: componentsPath + '/medialibrarycreator/medialibrarycreator',
            medialibraryeditor: componentsPath + '/medialibraryeditor/medialibraryeditor',
            imageoptionseditor: componentsPath + '/imageoptionseditor/imageoptionseditor',
            apphost: componentsPath + '/apphost',
            visibleinviewport: bowerPath + '/visibleinviewport',
            qualityoptions: componentsPath + '/qualityoptions',
            focusManager: componentsPath + '/focusManager',
            itemHelper: componentsPath + '/itemhelper',
            itemShortcuts: componentsPath + '/shortcuts',
            playQueueManager: componentsPath + '/playback/playqueuemanager',
            nowPlayingHelper: componentsPath + '/playback/nowplayinghelper',
            pluginManager: componentsPath + '/pluginManager',
            packageManager: componentsPath + '/packagemanager',
            screensaverManager: componentsPath + '/screensavermanager'
>>>>>>> 81b6be82
        };

        requirejs.onError = onRequireJsError;
        requirejs.config({
            waitSeconds: 0,
            map: {
                '*': {
                    css: 'components/require/requirecss',
                    text: 'components/require/requiretext'
                }
            },
            bundles: {
                bundle: [
                    'document-register-element',
                    'fetch',
                    'flvjs',
                    'jstree',
                    'jQuery',
                    'hlsjs',
                    'howler',
                    'native-promise-only',
                    'resize-observer-polyfill',
                    'shaka',
                    'swiper',
                    'queryString',
                    'sortable',
                    'webcomponents',
                    'material-icons',
                    'jellyfin-noto',
                    'date-fns',
                    'page',
                    'polyfill',
                    'fast-text-encoding',
                    'intersection-observer',
                    'classlist-polyfill',
                    'screenfull',
                    'headroom'
                ]
            },
            urlArgs: urlArgs,
            paths: paths,
            onError: onRequireJsError
        });

        require(['fetch']);
        require(['polyfill']);
        require(['fast-text-encoding']);
        require(['intersection-observer']);
        require(['classlist-polyfill']);

        // Expose jQuery globally
        require(['jQuery'], function(jQuery) {
            window.$ = jQuery;
            window.jQuery = jQuery;
        });

        require(['css!assets/css/site']);
        require(['jellyfin-noto']);

        // define styles
        // TODO determine which of these files can be moved to the components themselves
        define('systemFontsCss', ['css!assets/css/fonts'], returnFirstDependency);
        define('systemFontsSizedCss', ['css!assets/css/fonts.sized'], returnFirstDependency);
        define('scrollStyles', ['css!assets/css/scrollstyles'], returnFirstDependency);
        define('dashboardcss', ['css!assets/css/dashboard'], returnFirstDependency);
        define('programStyles', ['css!' + componentsPath + '/guide/programs'], returnFirstDependency);
        define('listViewStyle', ['css!' + componentsPath + '/listview/listview'], returnFirstDependency);
        define('formDialogStyle', ['css!' + componentsPath + '/formdialog'], returnFirstDependency);
        define('clearButtonStyle', ['css!assets/css/clearbutton'], returnFirstDependency);
        define('cardStyle', ['css!' + componentsPath + '/cardbuilder/card'], returnFirstDependency);
        define('flexStyles', ['css!assets/css/flexstyles'], returnFirstDependency);

        // define legacy features
        // TODO delete the rest of these
        define('fnchecked', ['legacy/fnchecked'], returnFirstDependency);
        define('legacyDashboard', ['legacy/dashboard'], returnFirstDependency);
        define('legacySelectMenu', ['legacy/selectmenu'], returnFirstDependency);

        // there are several objects that need to be instantiated
        // TODO find a better way to do this
        define('appFooter', [componentsPath + '/appfooter/appfooter'], returnFirstDependency);
        define('appFooter-shared', ['appFooter'], createSharedAppFooter);

        // TODO pull apiclient out of this repository
        define('events', [bowerPath + '/apiclient/events'], returnFirstDependency);
        define('credentialprovider', [bowerPath + '/apiclient/credentialprovider'], returnFirstDependency);
        define('connectionManagerFactory', [bowerPath + '/apiclient/connectionmanager'], returnFirstDependency);
        define('appStorage', [bowerPath + '/apiclient/appStorage'], returnFirstDependency);
        define('serversync', [bowerPath + '/apiclient/sync/serversync'], returnFirstDependency);
        define('multiserversync', [bowerPath + '/apiclient/sync/multiserversync'], returnFirstDependency);
        define('mediasync', [bowerPath + '/apiclient/sync/mediasync'], returnFirstDependency);
        define('itemrepository', [bowerPath + '/apiclient/sync/itemrepository'], returnFirstDependency);
        define('useractionrepository', [bowerPath + '/apiclient/sync/useractionrepository'], returnFirstDependency);

        // TODO remove these libraries
        // all of these have been modified so we need to fix that first
        define('scroller', [bowerPath + '/scroller'], returnFirstDependency);
        define('navdrawer', [bowerPath + '/navdrawer/navdrawer'], returnFirstDependency);

        define('emby-button', [elementsPath + '/emby-button/emby-button'], returnFirstDependency);
        define('paper-icon-button-light', [elementsPath + '/emby-button/paper-icon-button-light'], returnFirstDependency);
        define('emby-checkbox', [elementsPath + '/emby-checkbox/emby-checkbox'], returnFirstDependency);
        define('emby-collapse', [elementsPath + '/emby-collapse/emby-collapse'], returnFirstDependency);
        define('emby-input', [elementsPath + '/emby-input/emby-input'], returnFirstDependency);
        define('emby-progressring', [elementsPath + '/emby-progressring/emby-progressring'], returnFirstDependency);
        define('emby-radio', [elementsPath + '/emby-radio/emby-radio'], returnFirstDependency);
        define('emby-select', [elementsPath + '/emby-select/emby-select'], returnFirstDependency);
        define('emby-slider', [elementsPath + '/emby-slider/emby-slider'], returnFirstDependency);
        define('emby-textarea', [elementsPath + '/emby-textarea/emby-textarea'], returnFirstDependency);
        define('emby-toggle', [elementsPath + '/emby-toggle/emby-toggle'], returnFirstDependency);
        define('emby-scroller', [elementsPath + '/emby-scroller/emby-scroller'], returnFirstDependency);
        define('emby-tabs', [elementsPath + '/emby-tabs/emby-tabs'], returnFirstDependency);
        define('emby-scrollbuttons', [elementsPath + '/emby-scrollbuttons/emby-scrollbuttons'], returnFirstDependency);
        define('emby-itemrefreshindicator', [elementsPath + '/emby-itemrefreshindicator/emby-itemrefreshindicator'], returnFirstDependency);
        define('emby-itemscontainer', [elementsPath + '/emby-itemscontainer/emby-itemscontainer'], returnFirstDependency);
        define('emby-playstatebutton', [elementsPath + '/emby-playstatebutton/emby-playstatebutton'], returnFirstDependency);
        define('emby-ratingbutton', [elementsPath + '/emby-ratingbutton/emby-ratingbutton'], returnFirstDependency);
        define('emby-progressbar', [elementsPath + '/emby-progressbar/emby-progressbar'], returnFirstDependency);
        define('emby-programcell', [elementsPath + '/emby-programcell/emby-programcell'], returnFirstDependency);

        define('webSettings', [scriptsPath + '/settings/webSettings'], returnFirstDependency);
        define('appSettings', [scriptsPath + '/settings/appSettings'], returnFirstDependency);
        define('userSettings', [scriptsPath + '/settings/userSettings'], returnFirstDependency);

        define('chromecastHelper', [componentsPath + '/chromecast/chromecasthelpers'], returnFirstDependency);
        define('mediaSession', [componentsPath + '/playback/mediasession'], returnFirstDependency);
        define('actionsheet', [componentsPath + '/actionsheet/actionsheet'], returnFirstDependency);
        define('tunerPicker', [componentsPath + '/tunerpicker'], returnFirstDependency);
        define('mainTabsManager', [componentsPath + '/maintabsmanager'], returnFirstDependency);
        define('imageLoader', [componentsPath + '/images/imageLoader'], returnFirstDependency);
        define('directorybrowser', [componentsPath + '/directorybrowser/directorybrowser'], returnFirstDependency);
        define('metadataEditor', [componentsPath + '/metadataeditor/metadataeditor'], returnFirstDependency);
        define('personEditor', [componentsPath + '/metadataeditor/personeditor'], returnFirstDependency);
        define('playerSelectionMenu', [componentsPath + '/playback/playerSelectionMenu'], returnFirstDependency);
        define('playerSettingsMenu', [componentsPath + '/playback/playersettingsmenu'], returnFirstDependency);
        define('playMethodHelper', [componentsPath + '/playback/playmethodhelper'], returnFirstDependency);
        define('brightnessOsd', [componentsPath + '/playback/brightnessosd'], returnFirstDependency);
        define('alphaNumericShortcuts', [scriptsPath + '/alphanumericshortcuts'], returnFirstDependency);
        define('multiSelect', [componentsPath + '/multiselect/multiselect'], returnFirstDependency);
        define('alphaPicker', [componentsPath + '/alphapicker/alphapicker'], returnFirstDependency);
        define('tabbedView', [componentsPath + '/tabbedview/tabbedview'], returnFirstDependency);
        define('itemsTab', [componentsPath + '/tabbedview/itemstab'], returnFirstDependency);
        define('collectionEditor', [componentsPath + '/collectioneditor/collectioneditor'], returnFirstDependency);
        define('serverRestartDialog', [componentsPath + '/serverRestartDialog'], returnFirstDependency);
        define('playlistEditor', [componentsPath + '/playlisteditor/playlisteditor'], returnFirstDependency);
        define('recordingCreator', [componentsPath + '/recordingcreator/recordingcreator'], returnFirstDependency);
        define('recordingEditor', [componentsPath + '/recordingcreator/recordingeditor'], returnFirstDependency);
        define('seriesRecordingEditor', [componentsPath + '/recordingcreator/seriesrecordingeditor'], returnFirstDependency);
        define('recordingFields', [componentsPath + '/recordingcreator/recordingfields'], returnFirstDependency);
        define('recordingButton', [componentsPath + '/recordingcreator/recordingbutton'], returnFirstDependency);
        define('recordingHelper', [componentsPath + '/recordingcreator/recordinghelper'], returnFirstDependency);
        define('subtitleEditor', [componentsPath + '/subtitleeditor/subtitleeditor'], returnFirstDependency);
        define('subtitleSync', [componentsPath + '/subtitlesync/subtitlesync'], returnFirstDependency);
        define('itemIdentifier', [componentsPath + '/itemidentifier/itemidentifier'], returnFirstDependency);
        define('itemMediaInfo', [componentsPath + '/itemMediaInfo/itemMediaInfo'], returnFirstDependency);
        define('mediaInfo', [componentsPath + '/mediainfo/mediainfo'], returnFirstDependency);
        define('itemContextMenu', [componentsPath + '/itemcontextmenu'], returnFirstDependency);
        define('imageEditor', [componentsPath + '/imageeditor/imageeditor'], returnFirstDependency);
        define('imageDownloader', [componentsPath + '/imagedownloader/imagedownloader'], returnFirstDependency);
        define('dom', [scriptsPath + '/dom'], returnFirstDependency);
        define('playerStats', [componentsPath + '/playerstats/playerstats'], returnFirstDependency);
        define('searchFields', [componentsPath + '/search/searchfields'], returnFirstDependency);
        define('searchResults', [componentsPath + '/search/searchresults'], returnFirstDependency);
        define('upNextDialog', [componentsPath + '/upnextdialog/upnextdialog'], returnFirstDependency);
        define('subtitleAppearanceHelper', [componentsPath + '/subtitlesettings/subtitleappearancehelper'], returnFirstDependency);
        define('subtitleSettings', [componentsPath + '/subtitlesettings/subtitlesettings'], returnFirstDependency);
        define('displaySettings', [componentsPath + '/displaysettings/displaysettings'], returnFirstDependency);
        define('playbackSettings', [componentsPath + '/playbacksettings/playbacksettings'], returnFirstDependency);
        define('homescreenSettings', [componentsPath + '/homescreensettings/homescreensettings'], returnFirstDependency);
        define('playbackManager', [componentsPath + '/playback/playbackmanager'], getPlaybackManager);
        define('layoutManager', [componentsPath + '/layoutManager', 'apphost'], getLayoutManager);
        define('homeSections', [componentsPath + '/homesections/homesections'], returnFirstDependency);
        define('playMenu', [componentsPath + '/playmenu'], returnFirstDependency);
        define('refreshDialog', [componentsPath + '/refreshdialog/refreshdialog'], returnFirstDependency);
        define('backdrop', [componentsPath + '/backdrop/backdrop'], returnFirstDependency);
        define('fetchHelper', [componentsPath + '/fetchhelper'], returnFirstDependency);
        define('cardBuilder', [componentsPath + '/cardbuilder/cardBuilder'], returnFirstDependency);
        define('peoplecardbuilder', [componentsPath + '/cardbuilder/peoplecardbuilder'], returnFirstDependency);
        define('chaptercardbuilder', [componentsPath + '/cardbuilder/chaptercardbuilder'], returnFirstDependency);
        define('deleteHelper', [componentsPath + '/deletehelper'], returnFirstDependency);
        define('tvguide', [componentsPath + '/guide/guide'], returnFirstDependency);
        define('guide-settings-dialog', [componentsPath + '/guide/guide-settings'], returnFirstDependency);
        define('loadingDialog', [componentsPath + '/loadingdialog/loadingdialog'], returnFirstDependency);
        define('viewManager', [componentsPath + '/viewManager/viewManager'], function (viewManager) {
            window.ViewManager = viewManager;
            viewManager.dispatchPageEvents(true);
            return viewManager;
        });
        define('slideshow', [componentsPath + '/slideshow/slideshow'], returnFirstDependency);
        define('focusPreventScroll', ['legacy/focusPreventScroll'], returnFirstDependency);
        define('userdataButtons', [componentsPath + '/userdatabuttons/userdatabuttons'], returnFirstDependency);
        define('listView', [componentsPath + '/listview/listview'], returnFirstDependency);
        define('indicators', [componentsPath + '/indicators/indicators'], returnFirstDependency);
        define('viewSettings', [componentsPath + '/viewsettings/viewsettings'], returnFirstDependency);
        define('filterMenu', [componentsPath + '/filtermenu/filtermenu'], returnFirstDependency);
        define('sortMenu', [componentsPath + '/sortmenu/sortmenu'], returnFirstDependency);
        define('idb', [componentsPath + '/idb'], returnFirstDependency);
        define('sanitizefilename', [componentsPath + '/sanitizefilename'], returnFirstDependency);
        define('toast', [componentsPath + '/toast/toast'], returnFirstDependency);
        define('scrollHelper', [componentsPath + '/scrollhelper'], returnFirstDependency);
        define('touchHelper', [componentsPath + '/touchhelper'], returnFirstDependency);
        define('imageUploader', [componentsPath + '/imageuploader/imageuploader'], returnFirstDependency);
        define('htmlMediaHelper', [componentsPath + '/htmlMediaHelper'], returnFirstDependency);
        define('viewContainer', [componentsPath + '/viewContainer'], returnFirstDependency);
        define('dialogHelper', [componentsPath + '/dialogHelper/dialogHelper'], returnFirstDependency);
        define('serverNotifications', [componentsPath + '/serverNotifications'], returnFirstDependency);
        define('skinManager', [componentsPath + '/skinManager'], returnFirstDependency);
        define('keyboardnavigation', [scriptsPath + '/keyboardnavigation'], returnFirstDependency);
        define('mouseManager', [scriptsPath + '/mouseManager'], returnFirstDependency);
        define('scrollManager', [componentsPath + '/scrollManager'], returnFirstDependency);
        define('autoFocuser', [componentsPath + '/autoFocuser'], returnFirstDependency);
        define('connectionManager', [], function () {
            return ConnectionManager;
        });
        define('apiClientResolver', [], function () {
            return function () {
                return window.ApiClient;
            };
        });
        define('appRouter', [componentsPath + '/appRouter', 'itemHelper'], function (appRouter, itemHelper) {
            function showItem(item, serverId, options) {
                if ('string' == typeof item) {
                    require(['connectionManager'], function (connectionManager) {
                        var apiClient = connectionManager.currentApiClient();
                        apiClient.getItem(apiClient.getCurrentUserId(), item).then(function (item) {
                            appRouter.showItem(item, options);
                        });
                    });
                } else {
                    if (2 == arguments.length) {
                        options = arguments[1];
                    }

                    appRouter.show('/' + appRouter.getRouteUrl(item, options), {
                        item: item
                    });
                }
            }

            appRouter.showLocalLogin = function (serverId, manualLogin) {
                Dashboard.navigate('login.html?serverid=' + serverId);
            };

            appRouter.showVideoOsd = function () {
                return Dashboard.navigate('videoosd.html');
            };

            appRouter.showSelectServer = function () {
                Dashboard.navigate(AppInfo.isNativeApp ? 'selectserver.html' : 'login.html');
            };

            appRouter.showWelcome = function () {
                Dashboard.navigate(AppInfo.isNativeApp ? 'selectserver.html' : 'login.html');
            };

            appRouter.showSettings = function () {
                Dashboard.navigate('mypreferencesmenu.html');
            };

            appRouter.showGuide = function () {
                Dashboard.navigate('livetv.html?tab=1');
            };

            appRouter.goHome = function () {
                Dashboard.navigate('home.html');
            };

            appRouter.showSearch = function () {
                Dashboard.navigate('search.html');
            };

            appRouter.showLiveTV = function () {
                Dashboard.navigate('livetv.html');
            };

            appRouter.showRecordedTV = function () {
                Dashboard.navigate('livetv.html?tab=3');
            };

            appRouter.showFavorites = function () {
                Dashboard.navigate('home.html?tab=1');
            };

            appRouter.showSettings = function () {
                Dashboard.navigate('mypreferencesmenu.html');
            };

            appRouter.setTitle = function (title) {
                LibraryMenu.setTitle(title);
            };

            appRouter.getRouteUrl = function (item, options) {
                if (!item) {
                    throw new Error('item cannot be null');
                }

                if (item.url) {
                    return item.url;
                }

                var context = options ? options.context : null;
                var id = item.Id || item.ItemId;

                if (!options) {
                    options = {};
                }

                var url;
                var itemType = item.Type || (options ? options.itemType : null);
                var serverId = item.ServerId || options.serverId;

                if ('settings' === item) {
                    return 'mypreferencesmenu.html';
                }

                if ('wizard' === item) {
                    return 'wizardstart.html';
                }

                if ('manageserver' === item) {
                    return 'dashboard.html';
                }

                if ('recordedtv' === item) {
                    return 'livetv.html?tab=3&serverId=' + options.serverId;
                }

                if ('nextup' === item) {
                    return 'list.html?type=nextup&serverId=' + options.serverId;
                }

                if ('list' === item) {
                    var url = 'list.html?serverId=' + options.serverId + '&type=' + options.itemTypes;

                    if (options.isFavorite) {
                        url += '&IsFavorite=true';
                    }

                    return url;
                }

                if ('livetv' === item) {
                    if ('programs' === options.section) {
                        return 'livetv.html?tab=0&serverId=' + options.serverId;
                    }
                    if ('guide' === options.section) {
                        return 'livetv.html?tab=1&serverId=' + options.serverId;
                    }

                    if ('movies' === options.section) {
                        return 'list.html?type=Programs&IsMovie=true&serverId=' + options.serverId;
                    }

                    if ('shows' === options.section) {
                        return 'list.html?type=Programs&IsSeries=true&IsMovie=false&IsNews=false&serverId=' + options.serverId;
                    }

                    if ('sports' === options.section) {
                        return 'list.html?type=Programs&IsSports=true&serverId=' + options.serverId;
                    }

                    if ('kids' === options.section) {
                        return 'list.html?type=Programs&IsKids=true&serverId=' + options.serverId;
                    }

                    if ('news' === options.section) {
                        return 'list.html?type=Programs&IsNews=true&serverId=' + options.serverId;
                    }

                    if ('onnow' === options.section) {
                        return 'list.html?type=Programs&IsAiring=true&serverId=' + options.serverId;
                    }

                    if ('dvrschedule' === options.section) {
                        return 'livetv.html?tab=4&serverId=' + options.serverId;
                    }

                    if ('seriesrecording' === options.section) {
                        return 'livetv.html?tab=5&serverId=' + options.serverId;
                    }

                    return 'livetv.html?serverId=' + options.serverId;
                }

                if ('SeriesTimer' == itemType) {
                    return 'itemdetails.html?seriesTimerId=' + id + '&serverId=' + serverId;
                }

                if ('livetv' == item.CollectionType) {
                    return 'livetv.html';
                }

                if ('Genre' === item.Type) {
                    url = 'list.html?genreId=' + item.Id + '&serverId=' + serverId;

                    if ('livetv' === context) {
                        url += '&type=Programs';
                    }

                    if (options.parentId) {
                        url += '&parentId=' + options.parentId;
                    }

                    return url;
                }

                if ('MusicGenre' === item.Type) {
                    url = 'list.html?musicGenreId=' + item.Id + '&serverId=' + serverId;

                    if (options.parentId) {
                        url += '&parentId=' + options.parentId;
                    }

                    return url;
                }

                if ('Studio' === item.Type) {
                    url = 'list.html?studioId=' + item.Id + '&serverId=' + serverId;

                    if (options.parentId) {
                        url += '&parentId=' + options.parentId;
                    }

                    return url;
                }

                if ('folders' !== context && !itemHelper.isLocalItem(item)) {
                    if ('movies' == item.CollectionType) {
                        url = 'movies.html?topParentId=' + item.Id;

                        if (options && 'latest' === options.section) {
                            url += '&tab=1';
                        }

                        return url;
                    }

                    if ('tvshows' == item.CollectionType) {
                        url = 'tv.html?topParentId=' + item.Id;

                        if (options && 'latest' === options.section) {
                            url += '&tab=2';
                        }

                        return url;
                    }

                    if ('music' == item.CollectionType) {
                        return 'music.html?topParentId=' + item.Id;
                    }
                }

                var itemTypes = ['Playlist', 'TvChannel', 'Program', 'BoxSet', 'MusicAlbum', 'MusicGenre', 'Person', 'Recording', 'MusicArtist'];

                if (itemTypes.indexOf(itemType) >= 0) {
                    return 'itemdetails.html?id=' + id + '&serverId=' + serverId;
                }

                var contextSuffix = context ? '&context=' + context : '';

                if ('Series' == itemType || 'Season' == itemType || 'Episode' == itemType) {
                    return 'itemdetails.html?id=' + id + contextSuffix + '&serverId=' + serverId;
                }

                if (item.IsFolder) {
                    if (id) {
                        return 'list.html?parentId=' + id + '&serverId=' + serverId;
                    }

                    return '#';
                }

                return 'itemdetails.html?id=' + id + '&serverId=' + serverId;
            };

            appRouter.showItem = showItem;
            return appRouter;
        });
    })();

    return require(['browser'], onWebComponentsReady);
}();

pageClassOn('viewshow', 'standalonePage', function () {
    document.querySelector('.skinHeader').classList.add('noHeaderRight');
});

pageClassOn('viewhide', 'standalonePage', function () {
    document.querySelector('.skinHeader').classList.remove('noHeaderRight');
});<|MERGE_RESOLUTION|>--- conflicted
+++ resolved
@@ -375,18 +375,8 @@
 
         define('filesystem', [scriptsPath + '/filesystem'], returnFirstDependency);
 
-<<<<<<< HEAD
-        define("lazyLoader", [componentsPath + "/lazyloader/lazyloader-intersectionobserver"], returnFirstDependency);
-        define("shell", [componentsPath + "/shell"], returnFirstDependency);
-=======
-        if (window.IntersectionObserver && !browser.edge) {
-            define('lazyLoader', [componentsPath + '/lazyloader/lazyloader-intersectionobserver'], returnFirstDependency);
-        } else {
-            define('lazyLoader', [componentsPath + '/lazyloader/lazyloader-scroll'], returnFirstDependency);
-        }
-
+        define('lazyLoader', [componentsPath + '/lazyloader/lazyloader-intersectionobserver'], returnFirstDependency);
         define('shell', [componentsPath + '/shell'], returnFirstDependency);
->>>>>>> 81b6be82
 
         define('apiclient', [bowerPath + '/apiclient/apiclient'], returnFirstDependency);
 
@@ -398,17 +388,10 @@
             define('registerElement', ['document-register-element'], returnFirstDependency);
         }
 
-<<<<<<< HEAD
-        define("alert", [componentsPath + "/alert"], returnFirstDependency);
-=======
-        define('imageFetcher', [componentsPath + '/images/imageFetcher'], returnFirstDependency);
-
-        var preferNativeAlerts = browser.tv;
-
         define('alert', [componentsPath + '/alert'], returnFirstDependency);
->>>>>>> 81b6be82
 
         defineResizeObserver();
+
         define('dialog', [componentsPath + '/dialog/dialog'], returnFirstDependency);
 
         define('confirm', [componentsPath + '/confirm/confirm'], returnFirstDependency);
@@ -651,30 +634,6 @@
         var scriptsPath = getScriptsPath();
 
         var paths = {
-<<<<<<< HEAD
-            browserdeviceprofile: "scripts/browserdeviceprofile",
-            browser: "scripts/browser",
-            libraryBrowser: "scripts/librarybrowser",
-            inputManager: "scripts/inputManager",
-            datetime: "scripts/datetime",
-            globalize: "scripts/globalize",
-            dfnshelper: "scripts/dfnshelper",
-            libraryMenu: "scripts/librarymenu",
-            playlisteditor: componentsPath + "/playlisteditor/playlisteditor",
-            medialibrarycreator: componentsPath + "/medialibrarycreator/medialibrarycreator",
-            medialibraryeditor: componentsPath + "/medialibraryeditor/medialibraryeditor",
-            imageoptionseditor: componentsPath + "/imageoptionseditor/imageoptionseditor",
-            apphost: componentsPath + "/apphost",
-            qualityoptions: componentsPath + "/qualityoptions",
-            focusManager: componentsPath + "/focusManager",
-            itemHelper: componentsPath + "/itemhelper",
-            itemShortcuts: componentsPath + "/shortcuts",
-            playQueueManager: componentsPath + "/playback/playqueuemanager",
-            nowPlayingHelper: componentsPath + "/playback/nowplayinghelper",
-            pluginManager: componentsPath + "/pluginManager",
-            packageManager: componentsPath + "/packagemanager",
-            screensaverManager: componentsPath + "/screensavermanager"
-=======
             browserdeviceprofile: 'scripts/browserdeviceprofile',
             browser: 'scripts/browser',
             libraryBrowser: 'scripts/librarybrowser',
@@ -698,7 +657,6 @@
             pluginManager: componentsPath + '/pluginManager',
             packageManager: componentsPath + '/packagemanager',
             screensaverManager: componentsPath + '/screensavermanager'
->>>>>>> 81b6be82
         };
 
         requirejs.onError = onRequireJsError;
