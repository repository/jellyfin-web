function getWindowLocationSearch(win) {
    "use strict";

    var search = (win || window).location.search;

    if (!search) {
        var index = window.location.href.indexOf("?");

        if (-1 != index) {
            search = window.location.href.substring(index);
        }
    }

    return search || "";
}

function getParameterByName(name, url) {
    "use strict";

    name = name.replace(/[\[]/, "\\[").replace(/[\]]/, "\\]");
    var regexS = "[\\?&]" + name + "=([^&#]*)";
    var regex = new RegExp(regexS, "i");
    var results = regex.exec(url || getWindowLocationSearch());

    if (null == results) {
        return "";
    }

    return decodeURIComponent(results[1].replace(/\+/g, " "));
}

function pageClassOn(eventName, className, fn) {
    "use strict";

    document.addEventListener(eventName, function (e__q) {
        var target = e__q.target;

        if (target.classList.contains(className)) {
            fn.call(target, e__q);
        }
    });
}

function pageIdOn(eventName, id, fn) {
    "use strict";

    document.addEventListener(eventName, function (e__w) {
        var target = e__w.target;

        if (target.id === id) {
            fn.call(target, e__w);
        }
    });
}

var Dashboard = {
<<<<<<< HEAD
    allowPluginPages: function (pluginId) {
        return true;
    },
    getCurrentUser: function () {
        return window.ApiClient.getCurrentUser(false);
    },
    serverAddress: function () {
        if (AppInfo.isNativeApp) {
            var apiClient = window.ApiClient;

            if (apiClient) {
                return apiClient.serverAddress();
            }

            return null;
        }

        var urlLower = window.location.href.toLowerCase();
        var index = urlLower.lastIndexOf("/web");

        if (-1 != index) {
            return urlLower.substring(0, index);
        }

        var loc = window.location;
        var address = loc.protocol + "//" + loc.hostname;

        if (loc.port) {
            address += ":" + loc.port;
        }

        return address;
    },
    getCurrentUserId: function () {
        var apiClient = window.ApiClient;

        if (apiClient) {
            return apiClient.getCurrentUserId();
        }

        return null;
    },
    onServerChanged: function (userId, accessToken, apiClient) {
        apiClient = apiClient || window.ApiClient;
        window.ApiClient = apiClient;
    },
    logout: function () {
        ConnectionManager.logout().then(function () {
            var loginPage;

=======
        getCurrentUser: function() {
            return window.ApiClient.getCurrentUser(!1)
        },
        serverAddress: function() {
>>>>>>> 8f03439b
            if (AppInfo.isNativeApp) {
                loginPage = "selectserver.html";
                window.ApiClient = null;
            } else {
                loginPage = "login.html";
            }

            Dashboard.navigate(loginPage);
        });
    },
    getConfigurationPageUrl: function (name) {
        return "configurationpage?name=" + encodeURIComponent(name);
    },
    getConfigurationResourceUrl: function (name) {
        if (AppInfo.isNativeApp) {
            return ApiClient.getUrl("web/ConfigurationPage", {
                name: name
            });
        }

        return Dashboard.getConfigurationPageUrl(name);
    },
    navigate: function (url, preserveQueryString) {
        if (!url) {
            throw new Error("url cannot be null or empty");
        }

        var queryString = getWindowLocationSearch();

        if (preserveQueryString && queryString) {
            url += queryString;
        }

        return new Promise(function (resolve, reject) {
            require(["appRouter"], function (appRouter) {
                return appRouter.show(url).then(resolve, reject);
            });
        });
    },
    navigate_direct: function (path) {
        return new Promise(function (resolve, reject) {
            require(["appRouter"], function (appRouter) {
                return appRouter.showDirect(path).then(resolve, reject);
            });
        });
    },
    processPluginConfigurationUpdateResult: function () {
        require(["loading", "toast"], function (loading, toast) {
            loading.hide();
            toast(Globalize.translate("MessageSettingsSaved"));
        });
    },
    processServerConfigurationUpdateResult: function (result) {
        require(["loading", "toast"], function (loading, toast) {
            loading.hide();
            toast(Globalize.translate("MessageSettingsSaved"));
        });
    },
    processErrorResponse: function (response) {
        require(["loading"], function (loading) {
            loading.hide();
        });

        var status = "" + response.status;

        if (response.statusText) {
            status = response.statusText;
        }

        Dashboard.alert({
            title: status,
            message: response.headers ? response.headers.get("X-Application-Error-Code") : null
        });
    },
    alert: function (options) {
        if ("string" == typeof options) {
            return void require(["toast"], function (toast) {
                toast({
                    text: options
                });
            });
        }

        require(["alert"], function (alert) {
            alert({
                title: options.title || Globalize.translate("HeaderAlert"),
                text: options.message
            }).then(options.callback || function () {});
        });
    },
    restartServer: function () {
        var apiClient = window.ApiClient;

        if (apiClient) {
            require(["serverRestartDialog", "events"], function (ServerRestartDialog, events) {
                var dialog = new ServerRestartDialog({
                    apiClient: apiClient
                });
                events.on(dialog, "restarted", function () {
                    if (AppInfo.isNativeApp) {
                        apiClient.ensureWebSocket();
                    } else {
                        window.location.reload(true);
                    }
                });
                dialog.show();
            });
        }
    },
    capabilities: function (appHost) {
        var caps = {
            PlayableMediaTypes: ["Audio", "Video"],
            SupportedCommands: ["MoveUp", "MoveDown", "MoveLeft", "MoveRight", "PageUp", "PageDown", "PreviousLetter", "NextLetter", "ToggleOsd", "ToggleContextMenu", "Select", "Back", "SendKey", "SendString", "GoHome", "GoToSettings", "VolumeUp", "VolumeDown", "Mute", "Unmute", "ToggleMute", "SetVolume", "SetAudioStreamIndex", "SetSubtitleStreamIndex", "DisplayContent", "GoToSearch", "DisplayMessage", "SetRepeatMode", "ChannelUp", "ChannelDown", "PlayMediaSource", "PlayTrailers"],
            SupportsPersistentIdentifier: "cordova" === self.appMode || "android" === self.appMode,
            SupportsMediaControl: true
        };
        caps.IconUrl = appHost.deviceIconUrl();
        caps.SupportsSync = appHost.supports("sync");
        caps.SupportsContentUploading = appHost.supports("cameraupload");
        appHost.getPushTokenInfo();
        return caps = Object.assign(caps, appHost.getPushTokenInfo());
    }
};
var AppInfo = {};
!function () {
    "use strict";

<<<<<<< HEAD
    function initializeApiClient(apiClient) {
        if (!("cordova" !== self.appMode && "android" !== self.appMode)) {
            apiClient.getAvailablePlugins = function () {
                return Promise.resolve([]);
            };
        }
    }

    function onApiClientCreated(e__e, newApiClient) {
        initializeApiClient(newApiClient);

        if (window.$) {
            $.ajax = newApiClient.ajax;
        }
=======
    function onApiClientCreated(e, newApiClient) {
        window.$ && ($.ajax = newApiClient.ajax)
>>>>>>> 8f03439b
    }

    function defineConnectionManager(connectionManager) {
        window.ConnectionManager = connectionManager;
        define("connectionManager", [], function () {
            return connectionManager;
        });
    }

    function bindConnectionManagerEvents(connectionManager, events, userSettings) {
        window.Events = events;
        events.on(ConnectionManager, "apiclientcreated", onApiClientCreated);

        connectionManager.currentApiClient = function () {
            if (!localApiClient) {
                var server = connectionManager.getLastUsedServer();

                if (server) {
                    localApiClient = connectionManager.getApiClient(server.Id);
                }
            }

            return localApiClient;
        };

        connectionManager.onLocalUserSignedIn = function (user) {
            localApiClient = connectionManager.getApiClient(user.ServerId);
            window.ApiClient = localApiClient;
            return userSettings.setUserInfo(user.Id, localApiClient);
        };

        events.on(connectionManager, "localusersignedout", function () {
            userSettings.setUserInfo(null, null);
        });
    }

    function createConnectionManager() {
        return require(["connectionManagerFactory", "apphost", "credentialprovider", "events", "userSettings"], function (ConnectionManager, apphost, credentialProvider, events, userSettings) {
            var credentialProviderInstance = new credentialProvider(),
                promises                   = [apphost.getSyncProfile(), apphost.init()];

            Promise.all(promises).then(function (responses) {
                var deviceProfile = responses[0],
                    capabilities  = Dashboard.capabilities(apphost);

                capabilities.DeviceProfile = deviceProfile;

                var connectionManager = new ConnectionManager(credentialProviderInstance, apphost.appName(), apphost.appVersion(), apphost.deviceName(), apphost.deviceId(), capabilities, window.devicePixelRatio);

                defineConnectionManager(connectionManager);
                bindConnectionManagerEvents(connectionManager, events, userSettings);

                if (!AppInfo.isNativeApp) {
                    console.log("loading ApiClient singleton");

                    return require(["apiclient"], function (apiClientFactory) {
                        console.log("creating ApiClient singleton");

                        var apiClient = new apiClientFactory(Dashboard.serverAddress(), apphost.appName(), apphost.appVersion(), apphost.deviceName(), apphost.deviceId(), window.devicePixelRatio);
                        
                        apiClient.enableAutomaticNetworking = false;
                        apiClient.manualAddressOnly         = true;

                        connectionManager.addApiClient(apiClient);

                        window.ApiClient = apiClient;
                        localApiClient   = apiClient;

                        console.log("loaded ApiClient singleton");
                    });
                }

                return Promise.resolve();
            });
        });
    }

    function returnFirstDependency(obj) {
        return obj;
    }

    function getSettingsBuilder(UserSettings, layoutManager, browser) {
        UserSettings.prototype.enableThemeVideos = function (val) {
            if (val != null) {
                return this.set('enableThemeVideos', val.toString(), false);
            }

            val = this.get('enableThemeVideos', false);

            if (val !== 'false') {
                return !layoutManager.mobile;
            } else {
                return !browser.slow;
            }
        };

        return UserSettings;
    }

    function getBowerPath() {
        return "bower_components";
    }

    function getPlaybackManager(playbackManager) {
        window.addEventListener("beforeunload", function (e__r) {
            try {
                playbackManager.onAppClose();
            } catch (err) {
                console.log("error in onAppClose: " + err);
            }
        });
        return playbackManager;
    }

    function getLayoutManager(layoutManager, appHost) {
        if (appHost.getDefaultLayout) {
            layoutManager.defaultLayout = appHost.getDefaultLayout();
        }

        layoutManager.init();
        return layoutManager;
    }

    function getAppStorage(basePath) {
        try {
            localStorage.setItem("_test", "0");
            localStorage.removeItem("_test");
            return basePath + "/appstorage-localstorage";
        } catch (e) {
            return basePath + "/appstorage-memory";
        }
    }

    function createWindowHeadroom(Headroom) {
        var headroom = new Headroom([], {});
        headroom.init();
        return headroom;
    }

    function getCastSenderApiLoader() {
        var ccLoaded = false;
        return {
            load: function () {
                if (ccLoaded) {
                    return Promise.resolve();
                }

                return new Promise(function (resolve, reject) {
                    var fileref = document.createElement("script");
                    fileref.setAttribute("type", "text/javascript");

                    fileref.onload = function () {
                        ccLoaded = true;
                        resolve();
                    };

                    fileref.setAttribute("src", "https://www.gstatic.com/cv/js/sender/v1/cast_sender.js");
                    document.querySelector("head").appendChild(fileref);
                });
            }
        };
    }

    function getDummyCastSenderApiLoader() {
        return {
            load: function () {
                window.chrome = window.chrome || {};
                return Promise.resolve();
            }
        };
    }

    function createSharedAppFooter(appFooter) {
        return new appFooter({});
    }

    function onRequireJsError(requireType, requireModules) {
        console.log("RequireJS error: " + (requireType || "unknown") + ". Failed modules: " + (requireModules || []).join(","));
    }

    function defineResizeObserver() {
        if (self.ResizeObserver) {
            define("ResizeObserver", [], function () {
                return self.ResizeObserver;
            });
        } else {
            define("ResizeObserver", ["bower_components/emby-webcomponents/resize-observer-polyfill/ResizeObserver"], returnFirstDependency);
        }
    }

    function initRequireWithBrowser(browser) {
        var bowerPath = getBowerPath();
        var apiClientBowerPath = bowerPath + "/emby-apiclient";
        var embyWebComponentsBowerPath = bowerPath + "/emby-webcomponents";

        if ("android" === self.appMode) {
            define("filesystem", ["cordova/filesystem"], returnFirstDependency);
        } else {
            define("filesystem", [embyWebComponentsBowerPath + "/filesystem"], returnFirstDependency);
        }

        if (window.IntersectionObserver && !browser.edge) {
            define("lazyLoader", [embyWebComponentsBowerPath + "/lazyloader/lazyloader-intersectionobserver"], returnFirstDependency);
        } else {
            define("lazyLoader", [embyWebComponentsBowerPath + "/lazyloader/lazyloader-scroll"], returnFirstDependency);
        }

        if ("android" === self.appMode) {
            define("shell", ["cordova/shell"], returnFirstDependency);
        } else {
            define("shell", [embyWebComponentsBowerPath + "/shell"], returnFirstDependency);
        }

        if ("cordova" === self.appMode || "android" === self.appMode) {
            define("apiclientcore", ["bower_components/emby-apiclient/apiclient"], returnFirstDependency);
            define("apiclient", ["bower_components/emby-apiclient/apiclientex"], returnFirstDependency);
        } else {
            define("apiclient", ["bower_components/emby-apiclient/apiclient"], returnFirstDependency);
        }

        define("actionsheet", ["webActionSheet"], returnFirstDependency);

        if ("registerElement" in document) {
            define("registerElement", []);
        } else {
            if (browser.msie) {
                define("registerElement", [bowerPath + "/webcomponentsjs/webcomponents-lite.min.js"], returnFirstDependency);
            } else {
                define("registerElement", [bowerPath + "/document-register-element/build/document-register-element"], returnFirstDependency);
            }
        }

        if ("cordova" === self.appMode || "android" === self.appMode) {
            define("serverdiscovery", ["cordova/serverdiscovery"], returnFirstDependency);
        } else {
            define("serverdiscovery", [apiClientBowerPath + "/serverdiscovery"], returnFirstDependency);
        }

        if ("cordova" === self.appMode && browser.iOSVersion && browser.iOSVersion < 11) {
            define("imageFetcher", ["cordova/imagestore"], returnFirstDependency);
        } else {
            define("imageFetcher", [embyWebComponentsBowerPath + "/images/basicimagefetcher"], returnFirstDependency);
        }

        var preferNativeAlerts = browser.tv;

        if (preferNativeAlerts && window.alert) {
            define("alert", [embyWebComponentsBowerPath + "/alert/nativealert"], returnFirstDependency);
        } else {
            define("alert", [embyWebComponentsBowerPath + "/alert/alert"], returnFirstDependency);
        }

        defineResizeObserver();
        define("dialog", [embyWebComponentsBowerPath + "/dialog/dialog"], returnFirstDependency);

        if (preferNativeAlerts && window.confirm) {
            define("confirm", [embyWebComponentsBowerPath + "/confirm/nativeconfirm"], returnFirstDependency);
        } else {
            define("confirm", [embyWebComponentsBowerPath + "/confirm/confirm"], returnFirstDependency);
        }

        if ((preferNativeAlerts || browser.xboxOne) && window.confirm) {
            define("prompt", [embyWebComponentsBowerPath + "/prompt/nativeprompt"], returnFirstDependency);
        } else {
            define("prompt", [embyWebComponentsBowerPath + "/prompt/prompt"], returnFirstDependency);
        }

        if (browser.tizen || browser.operaTv || browser.chromecast || browser.orsay || browser.web0s || browser.ps4) {
            define("loading", [embyWebComponentsBowerPath + "/loading/loading-legacy"], returnFirstDependency);
        } else {
            define("loading", [embyWebComponentsBowerPath + "/loading/loading-lite"], returnFirstDependency);
        }

        define("multi-download", [embyWebComponentsBowerPath + "/multidownload"], returnFirstDependency);

        if ("android" === self.appMode) {
            define("fileDownloader", ["cordova/filedownloader"], returnFirstDependency);
        } else {
            define("fileDownloader", [embyWebComponentsBowerPath + "/filedownloader"], returnFirstDependency);
        }

        define("localassetmanager", [apiClientBowerPath + "/localassetmanager"], returnFirstDependency);

        if ("cordova" === self.appMode || "android" === self.appMode) {
            define("castSenderApiLoader", [], getDummyCastSenderApiLoader);
        } else {
            define("castSenderApiLoader", [], getCastSenderApiLoader);
        }

        if (self.Windows) {
            define("bgtaskregister", ["environments/windows-uwp/bgtaskregister"], returnFirstDependency);
            define("transfermanager", ["environments/windows-uwp/transfermanager"], returnFirstDependency);
            define("filerepository", ["environments/windows-uwp/filerepository"], returnFirstDependency);
        } else {
            if ("cordova" === self.appMode) {
                define("filerepository", ["cordova/filerepository"], returnFirstDependency);
                define("transfermanager", ["filerepository"], returnFirstDependency);
            } else {
                if ("android" === self.appMode) {
                    define("transfermanager", ["cordova/transfermanager"], returnFirstDependency);
                    define("filerepository", ["cordova/filerepository"], returnFirstDependency);
                } else {
                    define("transfermanager", [apiClientBowerPath + "/sync/transfermanager"], returnFirstDependency);
                    define("filerepository", [apiClientBowerPath + "/sync/filerepository"], returnFirstDependency);
                }
            }
        }

        if ("android" === self.appMode) {
            define("localsync", ["cordova/localsync"], returnFirstDependency);
        } else {
            define("localsync", [apiClientBowerPath + "/sync/localsync"], returnFirstDependency);
        }
    }

    function init() {
        if ("android" === self.appMode) {
            define("nativedirectorychooser", ["cordova/nativedirectorychooser"], returnFirstDependency);
        }

        define("livetvcss", ["css!css/livetv.css"], returnFirstDependency);
        define("detailtablecss", ["css!css/detailtable.css"], returnFirstDependency);
        define("buttonenabled", ["legacy/buttonenabled"], returnFirstDependency);
        var promises = [];

        if (!window.fetch) {
            promises.push(require(["fetch"]));
        }

        if ("function" != typeof Object.assign) {
            promises.push(require(["objectassign"]));
        }

        if (!Array.prototype.filter) {
            promises.push(require(["arraypolyfills"]));
        }

        if (!Function.prototype.bind) {
            promises.push(require(["functionbind"]));
        }

        if (!window.requestAnimationFrame) {
            promises.push(require(["raf"]));
        }

        Promise.all(promises).then(function () {
            createConnectionManager().then(function () {
                console.log("initAfterDependencies promises resolved");

                require(["globalize", "browser"], function (globalize, browser) {
                    window.Globalize = globalize;
                    loadCoreDictionary(globalize).then(function () {
                        onGlobalizeInit(browser);
                    });
                });
            });
        });
    }

    function loadCoreDictionary(globalize) {
        var languages = ["ar", "be-by", "bg-bg", "ca", "cs", "da", "de", "el", "en-gb", "en-us", "es", "es-ar", "es-mx", "fa", "fi", "fr", "fr-ca", "gsw", "he", "hi-in", "hr", "hu", "id", "it", "kk", "ko", "lt-lt", "ms", "nb", "nl", "pl", "pt-br", "pt-pt", "ro", "ru", "sk", "sl-si", "sv", "tr", "uk", "vi", "zh-cn", "zh-hk", "zh-tw"];
        var translations = languages.map(function (i__t) {
            return {
                lang: i__t,
                path: "strings/" + i__t + ".json"
            };
        });
        globalize.defaultModule("core");
        return globalize.loadStrings({
            name: "core",
            translations: translations
        });
    }

    function onGlobalizeInit(browser) {
        if ("android" === self.appMode) {
            if (-1 !== self.location.href.toString().toLowerCase().indexOf("start=backgroundsync")) {
                return onAppReady(browser);
            }
        }

        document.title = Globalize.translateDocument(document.title, "core");

        if (browser.tv && !browser.android) {
            console.log("Using system fonts with explicit sizes");
            require(["systemFontsSizedCss"]);
        } else {
            console.log("Using default fonts");
            require(["systemFontsCss"]);
        }

        require(["apphost", "css!css/librarybrowser"], function (appHost) {
            loadPlugins([], appHost, browser).then(function () {
                onAppReady(browser);
            });
        });
    }

    function defineRoute(newRoute, dictionary) {
        var baseRoute = Emby.Page.baseUrl();
        var path = newRoute.path;
        path = path.replace(baseRoute, "");
        console.log("Defining route: " + path);
        newRoute.dictionary = newRoute.dictionary || dictionary || "core";
        Emby.Page.addRoute(path, newRoute);
    }

    function defineCoreRoutes(appHost) {
        console.log("Defining core routes");
        defineRoute({
            path: "/addplugin.html",
            dependencies: [],
            autoFocus: false,
            roles: "admin",
            controller: "scripts/addpluginpage"
        });
        defineRoute({
            path: "/appservices.html",
            dependencies: [],
            autoFocus: false,
            roles: "admin"
        });
        defineRoute({
            path: "/autoorganizelog.html",
            dependencies: [],
            roles: "admin"
        });
        defineRoute({
            path: "/channelsettings.html",
            dependencies: [],
            autoFocus: false,
            roles: "admin"
        });
        defineRoute({
            path: "/addserver.html",
            dependencies: ["emby-button", "emby-input"],
            autoFocus: false,
            anonymous: true,
            startup: true,
            controller: "scripts/addserver"
        });
        defineRoute({
            path: "/dashboard.html",
            dependencies: [],
            autoFocus: false,
            roles: "admin",
            controller: "scripts/dashboardpage"
        });
        defineRoute({
            path: "/dashboardgeneral.html",
            controller: "dashboard/dashboardgeneral",
            autoFocus: false,
            roles: "admin"
        });
        defineRoute({
            path: "/dashboardhosting.html",
            dependencies: ["emby-input", "emby-button"],
            autoFocus: false,
            roles: "admin",
            controller: "dashboard/dashboardhosting"
        });
        defineRoute({
            path: "/devices/devices.html",
            dependencies: [],
            autoFocus: false,
            roles: "admin",
            controller: "devices/devices"
        });
        defineRoute({
            path: "/devices/device.html",
            dependencies: [],
            autoFocus: false,
            roles: "admin",
            controller: "devices/device"
        });
        defineRoute({
            path: "/dlnaprofile.html",
            dependencies: [],
            autoFocus: false,
            roles: "admin"
        });
        defineRoute({
            path: "/dlnaprofiles.html",
            dependencies: [],
            autoFocus: false,
            roles: "admin"
        });
        defineRoute({
            path: "/dlnaserversettings.html",
            dependencies: [],
            autoFocus: false,
            roles: "admin"
        });
        defineRoute({
            path: "/dlnasettings.html",
            dependencies: [],
            autoFocus: false,
            roles: "admin"
        });
        defineRoute({
            path: "/edititemmetadata.html",
            dependencies: [],
            controller: "scripts/edititemmetadata",
            autoFocus: false
        });
        defineRoute({
            path: "/encodingsettings.html",
            dependencies: [],
            autoFocus: false,
            roles: "admin"
        });
        defineRoute({
            path: "/opensubtitles.html",
            dependencies: [],
            autoFocus: false,
            roles: "admin"
        });
        defineRoute({
            path: "/forgotpassword.html",
            dependencies: ["emby-input", "emby-button"],
            anonymous: true,
            startup: true,
            controller: "scripts/forgotpassword"
        });
        defineRoute({
            path: "/forgotpasswordpin.html",
            dependencies: ["emby-input", "emby-button"],
            autoFocus: false,
            anonymous: true,
            startup: true,
            controller: "scripts/forgotpasswordpin"
        });
        defineRoute({
            path: "/home.html",
            dependencies: [],
            autoFocus: false,
            controller: "home/home",
            transition: "fade",
            type: "home"
        });
        defineRoute({
            path: "/list/list.html",
            dependencies: [],
            autoFocus: false,
            controller: "list/list",
            transition: "fade"
        });
        defineRoute({
            path: "/index.html",
            dependencies: [],
            autoFocus: false,
            isDefaultRoute: true
        });
        defineRoute({
            path: "/itemdetails.html",
            dependencies: ["emby-button", "scripts/livetvcomponents", "paper-icon-button-light", "emby-itemscontainer"],
            controller: "scripts/itemdetailpage",
            autoFocus: false,
            transition: "fade"
        });
        defineRoute({
            path: "/library.html",
            dependencies: [],
            autoFocus: false,
            roles: "admin"
        });
        defineRoute({
            path: "/librarydisplay.html",
            dependencies: [],
            autoFocus: false,
            roles: "admin",
            controller: "dashboard/librarydisplay"
        });
        defineRoute({
            path: "/librarysettings.html",
            dependencies: ["emby-collapse", "emby-input", "emby-button", "emby-select"],
            autoFocus: false,
            roles: "admin",
            controller: "dashboard/librarysettings"
        });
        defineRoute({
            path: "/livetv.html",
            dependencies: ["emby-button", "livetvcss"],
            controller: "scripts/livetvsuggested",
            autoFocus: false,
            transition: "fade"
        });
        defineRoute({
            path: "/livetvguideprovider.html",
            dependencies: [],
            autoFocus: false,
            roles: "admin"
        });
        defineRoute({
            path: "/livetvseriestimer.html",
            dependencies: ["emby-checkbox", "emby-input", "emby-button", "emby-collapse", "scripts/livetvcomponents", "scripts/livetvseriestimer", "livetvcss"],
            autoFocus: false,
            controller: "scripts/livetvseriestimer"
        });
        defineRoute({
            path: "/livetvsettings.html",
            dependencies: [],
            autoFocus: false
        });
        defineRoute({
            path: "/livetvstatus.html",
            dependencies: [],
            autoFocus: false,
            roles: "admin"
        });
        defineRoute({
            path: "/livetvtuner.html",
            dependencies: [],
            autoFocus: false,
            roles: "admin",
            controller: "dashboard/livetvtuner"
        });
        defineRoute({
            path: "/log.html",
            dependencies: ["emby-checkbox"],
            roles: "admin",
            controller: "dashboard/logpage"
        });
        defineRoute({
            path: "/login.html",
            dependencies: ["emby-button", "emby-input"],
            autoFocus: false,
            anonymous: true,
            startup: true,
            controller: "scripts/loginpage"
        });
        defineRoute({
            path: "/metadataadvanced.html",
            dependencies: [],
            autoFocus: false,
            roles: "admin"
        });
        defineRoute({
            path: "/metadataimages.html",
            dependencies: [],
            autoFocus: false,
            roles: "admin"
        });
        defineRoute({
            path: "/metadatanfo.html",
            dependencies: [],
            autoFocus: false,
            roles: "admin"
        });
        defineRoute({
            path: "/movies.html",
            dependencies: ["emby-button"],
            autoFocus: false,
            controller: "scripts/moviesrecommended",
            transition: "fade"
        });
        defineRoute({
            path: "/music.html",
            dependencies: [],
            controller: "scripts/musicrecommended",
            autoFocus: false,
            transition: "fade"
        });
        defineRoute({
            path: "/mypreferencesdisplay.html",
            dependencies: ["emby-checkbox", "emby-button", "emby-select"],
            autoFocus: false,
            transition: "fade",
            controller: "scripts/mypreferencesdisplay"
        });
        defineRoute({
            path: "/mypreferenceshome.html",
            dependencies: [],
            autoFocus: false,
            transition: "fade",
            controller: "scripts/mypreferenceshome"
        });
        defineRoute({
            path: "/mypreferencessubtitles.html",
            dependencies: [],
            autoFocus: false,
            transition: "fade",
            controller: "scripts/mypreferencessubtitles"
        });
        defineRoute({
            path: "/mypreferenceslanguages.html",
            dependencies: ["emby-button", "emby-checkbox", "emby-select"],
            autoFocus: false,
            transition: "fade",
            controller: "scripts/mypreferenceslanguages"
        });
        defineRoute({
            path: "/mypreferencesmenu.html",
            dependencies: ["emby-button"],
            autoFocus: false,
            transition: "fade",
            controller: "scripts/mypreferencescommon"
        });
        defineRoute({
            path: "/myprofile.html",
            dependencies: ["emby-button", "emby-collapse", "emby-checkbox", "emby-input"],
            autoFocus: false,
            transition: "fade",
            controller: "scripts/myprofile"
        });
        defineRoute({
            path: "/notificationsetting.html",
            dependencies: [],
            autoFocus: false,
            roles: "admin"
        });
        defineRoute({
            path: "/notificationsettings.html",
            controller: "scripts/notificationsettings",
            dependencies: [],
            autoFocus: false,
            roles: "admin"
        });
        defineRoute({
            path: "/nowplaying.html",
            dependencies: ["paper-icon-button-light", "emby-slider", "emby-button", "emby-input", "emby-itemscontainer"],
            controller: "scripts/nowplayingpage",
            autoFocus: false,
            transition: "fade",
            fullscreen: true,
            supportsThemeMedia: true,
            enableMediaControl: false
        });
        defineRoute({
            path: "/playbackconfiguration.html",
            dependencies: [],
            autoFocus: false,
            roles: "admin"
        });
        defineRoute({
            path: "/plugincatalog.html",
            dependencies: [],
            autoFocus: false,
            roles: "admin",
            controller: "scripts/plugincatalogpage"
        });
        defineRoute({
            path: "/plugins.html",
            dependencies: [],
            autoFocus: false,
            roles: "admin"
        });
        defineRoute({
            path: "/scheduledtask.html",
            dependencies: [],
            autoFocus: false,
            roles: "admin",
            controller: "scripts/scheduledtaskpage"
        });
        defineRoute({
            path: "/scheduledtasks.html",
            dependencies: [],
            autoFocus: false,
            roles: "admin",
            controller: "scripts/scheduledtaskspage"
        });
        defineRoute({
            path: "/search.html",
            dependencies: [],
            controller: "scripts/searchpage"
        });
        defineRoute({
            path: "/selectserver.html",
            dependencies: ["listViewStyle", "emby-button"],
            autoFocus: false,
            anonymous: true,
            startup: true,
            controller: "scripts/selectserver"
        });
        defineRoute({
            path: "/serveractivity.html",
            dependencies: [],
            autoFocus: false,
            roles: "admin",
            controller: "dashboard/serveractivity"
        });
        defineRoute({
            path: "/serversecurity.html",
            dependencies: [],
            autoFocus: false,
            roles: "admin"
        });
        defineRoute({
            path: "/streamingsettings.html",
            dependencies: [],
            autoFocus: false,
            roles: "admin"
        });
        defineRoute({
            path: "/support.html",
            dependencies: [],
            autoFocus: false,
            roles: "admin"
        });
        defineRoute({
            path: "/tv.html",
            dependencies: ["paper-icon-button-light", "emby-button"],
            autoFocus: false,
            controller: "scripts/tvrecommended",
            transition: "fade"
        });
        defineRoute({
            path: "/useredit.html",
            dependencies: [],
            autoFocus: false,
            roles: "admin"
        });
        defineRoute({
            path: "/userlibraryaccess.html",
            dependencies: [],
            autoFocus: false,
            roles: "admin"
        });
        defineRoute({
            path: "/usernew.html",
            dependencies: [],
            autoFocus: false,
            roles: "admin"
        });
        defineRoute({
            path: "/userparentalcontrol.html",
            dependencies: [],
            autoFocus: false,
            roles: "admin"
        });
        defineRoute({
            path: "/userpassword.html",
            dependencies: ["emby-input", "emby-button", "emby-checkbox"],
            autoFocus: false,
            controller: "scripts/userpasswordpage"
        });
        defineRoute({
            path: "/userprofiles.html",
            dependencies: [],
            autoFocus: false,
            roles: "admin"
        });
        defineRoute({
            path: "/wizardremoteaccess.html",
            dependencies: ["dashboardcss"],
            autoFocus: false,
            anonymous: true,
            controller: "dashboard/wizardremoteaccess"
        });
        defineRoute({
            path: "/wizardfinish.html",
            dependencies: ["emby-button", "dashboardcss"],
            autoFocus: false,
            anonymous: true,
            controller: "dashboard/wizardfinishpage"
        });
        defineRoute({
            path: "/wizardlibrary.html",
            dependencies: ["dashboardcss"],
            autoFocus: false,
            anonymous: true
        });
        defineRoute({
            path: "/wizardsettings.html",
            dependencies: ["dashboardcss"],
            autoFocus: false,
            anonymous: true,
            controller: "dashboard/wizardsettings"
        });
        defineRoute({
            path: "/wizardstart.html",
            dependencies: ["dashboardcss"],
            autoFocus: false,
            anonymous: true,
            controller: "dashboard/wizardstart"
        });
        defineRoute({
            path: "/wizarduser.html",
            dependencies: ["dashboardcss", "emby-input"],
            controller: "scripts/wizarduserpage",
            autoFocus: false,
            anonymous: true
        });
        defineRoute({
            path: "/videoosd.html",
            dependencies: [],
            transition: "fade",
            controller: "scripts/videoosd",
            autoFocus: false,
            type: "video-osd",
            supportsThemeMedia: true,
            fullscreen: true,
            enableMediaControl: false
        });
        defineRoute({
            path: "/configurationpage",
            dependencies: [],
            autoFocus: false,
            enableCache: false,
            enableContentQueryString: true,
            roles: "admin"
        });
        defineRoute({
            path: "/",
            isDefaultRoute: true,
            autoFocus: false,
            dependencies: []
        });
    }

    function getPluginPageContentPath() {
        if (window.ApiClient) {
            return ApiClient.getUrl("web/ConfigurationPage");
        }

        return null;
    }

    function loadPlugins(externalPlugins, appHost, browser, shell) {
        console.log("Loading installed plugins");
        var list = ["bower_components/emby-webcomponents/playback/playbackvalidation", "bower_components/emby-webcomponents/playback/playaccessvalidation", "bower_components/emby-webcomponents/playback/experimentalwarnings", "bower_components/emby-webcomponents/htmlaudioplayer/plugin", "bower_components/emby-webcomponents/htmlvideoplayer/plugin", "bower_components/emby-webcomponents/photoplayer/plugin", "bower_components/emby-webcomponents/youtubeplayer/plugin"];

        if ("cordova" === self.appMode) {
            list.push("cordova/chromecast");
        }

        if ("android" === self.appMode) {
            list.push("cordova/externalplayer");
        }

        if (appHost.supports("remotecontrol")) {
            list.push("bower_components/emby-webcomponents/sessionplayer");

            if (browser.chrome || browser.opera) {
                list.push("bower_components/emby-webcomponents/chromecast/chromecastplayer");
            }
        }

        for (var i__y = 0, length = externalPlugins.length; i__y < length; i__y++) {
            list.push(externalPlugins[i__y]);
        }

        return new Promise(function (resolve, reject) {
            Promise.all(list.map(loadPlugin)).then(function () {
                require(["packageManager"], function (packageManager) {
                    packageManager.init().then(resolve, reject);
                });
            }, reject);
        });
    }

    function loadPlugin(url) {
        return new Promise(function (resolve, reject) {
            require(["pluginManager"], function (pluginManager) {
                pluginManager.loadPlugin(url).then(resolve, reject);
            });
        });
    }

    function enableNativeGamepadKeyMapping() {
        if (!(!window.navigator || "string" != typeof window.navigator.gamepadInputEmulation)) {
            window.navigator.gamepadInputEmulation = "keyboard";
            return true;
        }

        return false;
    }

    function isGamepadSupported() {
        return "ongamepadconnected" in window || navigator.getGamepads || navigator.webkitGetGamepads;
    }

    function onAppReady(browser) {
        console.log("Begin onAppReady");

        var isInBackground = -1 !== self.location.href.toString().toLowerCase().indexOf("start=backgroundsync");

        window.Emby = {};

        console.log("onAppReady - loading dependencies");

        if (isInBackground) {
            syncNow();
        } else {

            if (browser.iOS) {
                require(['css!devices/ios/ios.css']);
            }

            require(['apphost', 'appRouter', 'scripts/themeloader', 'libraryMenu'], function (appHost, pageObjects) {
                window.Emby.Page = pageObjects;

                defineCoreRoutes(appHost);

                Emby.Page.start({
                    click: false,
                    hashbang: true
                });

                if (!enableNativeGamepadKeyMapping() && isGamepadSupported()) {
                    require(["bower_components/emby-webcomponents/input/gamepadtokey"]);
                }

                require(["bower_components/emby-webcomponents/thememediaplayer", "scripts/autobackdrops"]);

                if (!("cordova" !== self.appMode && "android" !== self.appMode)) {
                    if (browser.android) {
                        require(["cordova/mediasession", "cordova/chromecast", "cordova/appshortcuts"]);
                    } else if (browser.safari) {
                        require(["cordova/mediasession", "cordova/volume", "cordova/statusbar", "cordova/backgroundfetch"]);
                    }
                }

                if (!(browser.tv || browser.xboxOne || browser.ps4)) {
                    require(["bower_components/emby-webcomponents/nowplayingbar/nowplayingbar"]);
                }

                if (appHost.supports("remotecontrol")) {
                    require(["playerSelectionMenu", "bower_components/emby-webcomponents/playback/remotecontrolautoplay"]);
                }

                if (!(appHost.supports("physicalvolumecontrol") && !browser.touch || browser.edge)) {
                    require(["bower_components/emby-webcomponents/playback/volumeosd"]);
                }

                if (navigator.mediaSession) {
                    require(["mediaSession"]);
                }

                require(["apiInput", "mouseManager"]);

                if (!(browser.tv || browser.xboxOne)) {
                    require(["bower_components/emby-webcomponents/playback/playbackorientation"]);
                    registerServiceWorker();

                    if (window.Notification) {
                        require(["bower_components/emby-webcomponents/notifications/notifications"]);
                    }
                }

                require(["playerSelectionMenu"]);

                if (appHost.supports("fullscreenchange") && (browser.edgeUwp || -1 !== navigator.userAgent.toLowerCase().indexOf("electron"))) {
                    require(["fullscreen-doubleclick"]);
                }

                if (appHost.supports("sync")) {
                    initLocalSyncEvents();
                }

                if (!AppInfo.isNativeApp) {
                    if (window.ApiClient) {
                        require(["css!" + ApiClient.getUrl("Branding/Css")]);
                    }
                }
            });
        }
    }

    function registerServiceWorker() {
        if (navigator.serviceWorker && "cordova" !== self.appMode && "android" !== self.appMode) {
            try {
                navigator.serviceWorker.register("serviceworker.js").then(function () {
                    return navigator.serviceWorker.ready;
                }).then(function (reg) {
                    if (reg && reg.sync) {
                        return reg.sync.register("emby-sync").then(function () {// TODO cvium: the sync serviceworker is a noop?
                            //window.SyncRegistered = Dashboard.isConnectMode()
                        });
                    }
                });
            } catch (err) {
                console.log("Error registering serviceWorker: " + err);
            }
        }
    }

    function syncNow() {
        require(["localsync"], function (localSync) {
            localSync.sync();
        });
    }

    function initLocalSyncEvents() {
        require(["serverNotifications", "events"], function (serverNotifications, events) {
            events.on(serverNotifications, "SyncJobItemReady", syncNow);
            events.on(serverNotifications, "SyncJobCancelled", syncNow);
            events.on(serverNotifications, "SyncJobItemCancelled", syncNow);
        });
    }

    function onWebComponentsReady(browser) {
        initRequireWithBrowser(browser);

        if (self.appMode === 'cordova' || self.appMode === 'android' || self.appMode === 'standalone') {
            AppInfo.isNativeApp = true;
        }

        if (!window.Promise || browser.web0s) {
            initialDependencies.push();
            require(["bower_components/emby-webcomponents/native-promise-only/lib/npo.src"], init);
        } else {
            init();
        }
    }

    var localApiClient;

    (function () {
        var urlArgs = "v=" + (window.dashboardVersion || new Date().getDate());
        var bowerPath = getBowerPath();
        var apiClientBowerPath = bowerPath + "/emby-apiclient";
        var embyWebComponentsBowerPath = bowerPath + "/emby-webcomponents";
        var paths = {
            velocity: bowerPath + "/velocity/velocity.min",
            vibrant: bowerPath + "/vibrant/dist/vibrant",
            staticBackdrops: embyWebComponentsBowerPath + "/staticbackdrops",
            ironCardList: "components/ironcardlist/ironcardlist",
            scrollThreshold: "components/scrollthreshold",
            playlisteditor: "components/playlisteditor/playlisteditor",
            medialibrarycreator: "components/medialibrarycreator/medialibrarycreator",
            medialibraryeditor: "components/medialibraryeditor/medialibraryeditor",
            imageoptionseditor: "components/imageoptionseditor/imageoptionseditor",
            howler: bowerPath + "/howlerjs/dist/howler.min",
            sortable: bowerPath + "/Sortable/Sortable.min",
            isMobile: bowerPath + "/isMobile/isMobile.min",
            masonry: bowerPath + "/masonry/dist/masonry.pkgd.min",
            humanedate: "components/humanedate",
            libraryBrowser: "scripts/librarybrowser",
            events: apiClientBowerPath + "/events",
            credentialprovider: apiClientBowerPath + "/credentials",
            connectionManagerFactory: bowerPath + "/emby-apiclient/connectionmanager",
            visibleinviewport: embyWebComponentsBowerPath + "/visibleinviewport",
            browserdeviceprofile: embyWebComponentsBowerPath + "/browserdeviceprofile",
            browser: embyWebComponentsBowerPath + "/browser",
            inputManager: embyWebComponentsBowerPath + "/inputmanager",
            qualityoptions: embyWebComponentsBowerPath + "/qualityoptions",
            hammer: bowerPath + "/hammerjs/hammer.min",
            pageJs: embyWebComponentsBowerPath + "/pagejs/page",
            focusManager: embyWebComponentsBowerPath + "/focusmanager",
            datetime: embyWebComponentsBowerPath + "/datetime",
            globalize: embyWebComponentsBowerPath + "/globalize",
            itemHelper: embyWebComponentsBowerPath + "/itemhelper",
            itemShortcuts: embyWebComponentsBowerPath + "/shortcuts",
            playQueueManager: embyWebComponentsBowerPath + "/playback/playqueuemanager",
            autoPlayDetect: embyWebComponentsBowerPath + "/playback/autoplaydetect",
            nowPlayingHelper: embyWebComponentsBowerPath + "/playback/nowplayinghelper",
            pluginManager: embyWebComponentsBowerPath + "/pluginmanager",
            packageManager: embyWebComponentsBowerPath + "/packagemanager"
        };
        paths.hlsjs = bowerPath + "/hlsjs/dist/hls.min";
        paths.flvjs = embyWebComponentsBowerPath + "/flvjs/flv.min";
        paths.shaka = embyWebComponentsBowerPath + "/shaka/shaka-player.compiled";
        define("chromecastHelper", [embyWebComponentsBowerPath + "/chromecast/chromecasthelpers"], returnFirstDependency);
        define("mediaSession", [embyWebComponentsBowerPath + "/playback/mediasession"], returnFirstDependency);
        define("webActionSheet", [embyWebComponentsBowerPath + "/actionsheet/actionsheet"], returnFirstDependency);
        define("libjass", [bowerPath + "/libjass/libjass.min", "css!" + bowerPath + "/libjass/libjass"], returnFirstDependency);
        define("tunerPicker", ["components/tunerpicker"], returnFirstDependency);
        define("mainTabsManager", [embyWebComponentsBowerPath + "/maintabsmanager"], returnFirstDependency);
        define("imageLoader", [embyWebComponentsBowerPath + "/images/imagehelper"], returnFirstDependency);
        define("appFooter", [embyWebComponentsBowerPath + "/appfooter/appfooter"], returnFirstDependency);
        define("directorybrowser", ["components/directorybrowser/directorybrowser"], returnFirstDependency);
        define("metadataEditor", [embyWebComponentsBowerPath + "/metadataeditor/metadataeditor"], returnFirstDependency);
        define("personEditor", [embyWebComponentsBowerPath + "/metadataeditor/personeditor"], returnFirstDependency);
        define("playerSelectionMenu", [embyWebComponentsBowerPath + "/playback/playerselection"], returnFirstDependency);
        define("playerSettingsMenu", [embyWebComponentsBowerPath + "/playback/playersettingsmenu"], returnFirstDependency);
        define("playMethodHelper", [embyWebComponentsBowerPath + "/playback/playmethodhelper"], returnFirstDependency);
        define("brightnessOsd", [embyWebComponentsBowerPath + "/playback/brightnessosd"], returnFirstDependency);
        define("libraryMenu", ["scripts/librarymenu"], returnFirstDependency);
        define("emby-collapse", [embyWebComponentsBowerPath + "/emby-collapse/emby-collapse"], returnFirstDependency);
        define("emby-button", [embyWebComponentsBowerPath + "/emby-button/emby-button"], returnFirstDependency);
        define("emby-linkbutton", ["emby-button"], returnFirstDependency);
        define("emby-itemscontainer", [embyWebComponentsBowerPath + "/emby-itemscontainer/emby-itemscontainer"], returnFirstDependency);
        define("alphaNumericShortcuts", [embyWebComponentsBowerPath + "/alphanumericshortcuts/alphanumericshortcuts"], returnFirstDependency);
        define("emby-scroller", [embyWebComponentsBowerPath + "/emby-scroller/emby-scroller"], returnFirstDependency);
        define("emby-tabs", [embyWebComponentsBowerPath + "/emby-tabs/emby-tabs"], returnFirstDependency);
        define("emby-scrollbuttons", [embyWebComponentsBowerPath + "/emby-scrollbuttons/emby-scrollbuttons"], returnFirstDependency);
        define("emby-progressring", [embyWebComponentsBowerPath + "/emby-progressring/emby-progressring"], returnFirstDependency);
        define("emby-itemrefreshindicator", [embyWebComponentsBowerPath + "/emby-itemrefreshindicator/emby-itemrefreshindicator"], returnFirstDependency);
        define("multiSelect", [embyWebComponentsBowerPath + "/multiselect/multiselect"], returnFirstDependency);
        define("alphaPicker", [embyWebComponentsBowerPath + "/alphapicker/alphapicker"], returnFirstDependency);
        define("paper-icon-button-light", [embyWebComponentsBowerPath + "/emby-button/paper-icon-button-light"], returnFirstDependency);
        define("tabbedView", [embyWebComponentsBowerPath + "/tabbedview/tabbedview"], returnFirstDependency);
        define("itemsTab", [embyWebComponentsBowerPath + "/tabbedview/itemstab"], returnFirstDependency);
        define("emby-input", [embyWebComponentsBowerPath + "/emby-input/emby-input"], returnFirstDependency);
        define("emby-select", [embyWebComponentsBowerPath + "/emby-select/emby-select"], returnFirstDependency);
        define("emby-slider", [embyWebComponentsBowerPath + "/emby-slider/emby-slider"], returnFirstDependency);
        define("emby-checkbox", [embyWebComponentsBowerPath + "/emby-checkbox/emby-checkbox"], returnFirstDependency);
        define("emby-toggle", [embyWebComponentsBowerPath + "/emby-toggle/emby-toggle"], returnFirstDependency);
        define("emby-radio", [embyWebComponentsBowerPath + "/emby-radio/emby-radio"], returnFirstDependency);
        define("emby-textarea", [embyWebComponentsBowerPath + "/emby-textarea/emby-textarea"], returnFirstDependency);
        define("collectionEditor", [embyWebComponentsBowerPath + "/collectioneditor/collectioneditor"], returnFirstDependency);
        define("serverRestartDialog", [embyWebComponentsBowerPath + "/serverrestartdialog/serverrestartdialog"], returnFirstDependency);
        define("playlistEditor", [embyWebComponentsBowerPath + "/playlisteditor/playlisteditor"], returnFirstDependency);
        define("recordingCreator", [embyWebComponentsBowerPath + "/recordingcreator/recordingcreator"], returnFirstDependency);
        define("recordingEditor", [embyWebComponentsBowerPath + "/recordingcreator/recordingeditor"], returnFirstDependency);
        define("seriesRecordingEditor", [embyWebComponentsBowerPath + "/recordingcreator/seriesrecordingeditor"], returnFirstDependency);
        define("recordingFields", [embyWebComponentsBowerPath + "/recordingcreator/recordingfields"], returnFirstDependency);
        define("recordingButton", [embyWebComponentsBowerPath + "/recordingcreator/recordingbutton"], returnFirstDependency);
        define("recordingHelper", [embyWebComponentsBowerPath + "/recordingcreator/recordinghelper"], returnFirstDependency);
        define("subtitleEditor", [embyWebComponentsBowerPath + "/subtitleeditor/subtitleeditor"], returnFirstDependency);
        define("itemIdentifier", [embyWebComponentsBowerPath + "/itemidentifier/itemidentifier"], returnFirstDependency);
        define("mediaInfo", [embyWebComponentsBowerPath + "/mediainfo/mediainfo"], returnFirstDependency);
        define("itemContextMenu", [embyWebComponentsBowerPath + "/itemcontextmenu"], returnFirstDependency);
        define("imageEditor", [embyWebComponentsBowerPath + "/imageeditor/imageeditor"], returnFirstDependency);
        define("imageDownloader", [embyWebComponentsBowerPath + "/imagedownloader/imagedownloader"], returnFirstDependency);
        define("dom", [embyWebComponentsBowerPath + "/dom"], returnFirstDependency);
        define("playerStats", [embyWebComponentsBowerPath + "/playerstats/playerstats"], returnFirstDependency);
        define("searchFields", [embyWebComponentsBowerPath + "/search/searchfields"], returnFirstDependency);
        define("searchResults", [embyWebComponentsBowerPath + "/search/searchresults"], returnFirstDependency);
        define("upNextDialog", [embyWebComponentsBowerPath + "/upnextdialog/upnextdialog"], returnFirstDependency);
        define("fullscreen-doubleclick", [embyWebComponentsBowerPath + "/fullscreen/fullscreen-dc"], returnFirstDependency);
        define("fullscreenManager", [embyWebComponentsBowerPath + "/fullscreen/fullscreenmanager", "events"], returnFirstDependency);
        define("headroom", [embyWebComponentsBowerPath + "/headroom/headroom"], returnFirstDependency);
        define("subtitleAppearanceHelper", [embyWebComponentsBowerPath + "/subtitlesettings/subtitleappearancehelper"], returnFirstDependency);
        define("subtitleSettings", [embyWebComponentsBowerPath + "/subtitlesettings/subtitlesettings"], returnFirstDependency);
        define("displaySettings", [embyWebComponentsBowerPath + "/displaysettings/displaysettings"], returnFirstDependency);
        define("playbackSettings", [embyWebComponentsBowerPath + "/playbacksettings/playbacksettings"], returnFirstDependency);
        define("homescreenSettings", [embyWebComponentsBowerPath + "/homescreensettings/homescreensettings"], returnFirstDependency);
        define("homescreenSettingsDialog", [embyWebComponentsBowerPath + "/homescreensettings/homescreensettingsdialog"], returnFirstDependency);
        define("playbackManager", [embyWebComponentsBowerPath + "/playback/playbackmanager"], getPlaybackManager);
        define("layoutManager", [embyWebComponentsBowerPath + "/layoutmanager", "apphost"], getLayoutManager);
        define("homeSections", [embyWebComponentsBowerPath + "/homesections/homesections"], returnFirstDependency);
        define("playMenu", [embyWebComponentsBowerPath + "/playmenu"], returnFirstDependency);
        define("refreshDialog", [embyWebComponentsBowerPath + "/refreshdialog/refreshdialog"], returnFirstDependency);
        define("backdrop", [embyWebComponentsBowerPath + "/backdrop/backdrop"], returnFirstDependency);
        define("fetchHelper", [embyWebComponentsBowerPath + "/fetchhelper"], returnFirstDependency);
        define("roundCardStyle", ["cardStyle", "css!" + embyWebComponentsBowerPath + "/cardbuilder/roundcard"], returnFirstDependency);
        define("cardStyle", ["css!" + embyWebComponentsBowerPath + "/cardbuilder/card"], returnFirstDependency);
        define("cardBuilder", [embyWebComponentsBowerPath + "/cardbuilder/cardbuilder"], returnFirstDependency);
        define("peoplecardbuilder", [embyWebComponentsBowerPath + "/cardbuilder/peoplecardbuilder"], returnFirstDependency);
        define("chaptercardbuilder", [embyWebComponentsBowerPath + "/cardbuilder/chaptercardbuilder"], returnFirstDependency);
        define("mouseManager", [embyWebComponentsBowerPath + "/input/mouse"], returnFirstDependency);
        define("flexStyles", ["css!" + embyWebComponentsBowerPath + "/flexstyles"], returnFirstDependency);
        define("deleteHelper", [embyWebComponentsBowerPath + "/deletehelper"], returnFirstDependency);
        define("tvguide", [embyWebComponentsBowerPath + "/guide/guide"], returnFirstDependency);
        define("programStyles", ["css!" + embyWebComponentsBowerPath + "/guide/programs"], returnFirstDependency);
        define("guide-settings-dialog", [embyWebComponentsBowerPath + "/guide/guide-settings"], returnFirstDependency);
        define("loadingDialog", [embyWebComponentsBowerPath + "/loadingdialog/loadingdialog"], returnFirstDependency);
        define("syncDialog", [embyWebComponentsBowerPath + "/sync/sync"], returnFirstDependency);
        define("viewManager", [embyWebComponentsBowerPath + "/viewmanager/viewmanager"], function (viewManager) {
            window.ViewManager = viewManager;
            viewManager.dispatchPageEvents(true);
            return viewManager;
        });

        if ("cordova" === self.appMode || "android" === self.appMode) {
            paths.apphost = "cordova/apphost";
        } else {
            paths.apphost = "components/apphost";
        }

        paths.appStorage = getAppStorage(apiClientBowerPath);
        requirejs.config({
            waitSeconds: 0,
            map: {
                "*": {
                    css: bowerPath + "/emby-webcomponents/require/requirecss",
                    text: bowerPath + "/emby-webcomponents/require/requiretext"
                }
            },
            urlArgs: urlArgs,
            paths: paths,
            onError: onRequireJsError
        });
        requirejs.onError = onRequireJsError;
        define("jstree", ["thirdparty/jstree/jstree", "css!thirdparty/jstree/themes/default/style.css"], returnFirstDependency);
        define("dashboardcss", ["css!css/dashboard"], returnFirstDependency);
        define("slideshow", [embyWebComponentsBowerPath + "/slideshow/slideshow"], returnFirstDependency);
        define("fetch", [bowerPath + "/fetch/fetch"], returnFirstDependency);
        define("raf", [embyWebComponentsBowerPath + "/polyfills/raf"], returnFirstDependency);
        define("functionbind", [embyWebComponentsBowerPath + "/polyfills/bind"], returnFirstDependency);
        define("arraypolyfills", [embyWebComponentsBowerPath + "/polyfills/array"], returnFirstDependency);
        define("objectassign", [embyWebComponentsBowerPath + "/polyfills/objectassign"], returnFirstDependency);
        define("clearButtonStyle", ["css!" + embyWebComponentsBowerPath + "/clearbutton"], returnFirstDependency);
        define("userdataButtons", [embyWebComponentsBowerPath + "/userdatabuttons/userdatabuttons"], returnFirstDependency);
        define("emby-playstatebutton", [embyWebComponentsBowerPath + "/userdatabuttons/emby-playstatebutton"], returnFirstDependency);
        define("emby-ratingbutton", [embyWebComponentsBowerPath + "/userdatabuttons/emby-ratingbutton"], returnFirstDependency);
        define("emby-downloadbutton", [embyWebComponentsBowerPath + "/sync/emby-downloadbutton"], returnFirstDependency);
        define("listView", [embyWebComponentsBowerPath + "/listview/listview"], returnFirstDependency);
        define("listViewStyle", ["css!" + embyWebComponentsBowerPath + "/listview/listview"], returnFirstDependency);
        define("formDialogStyle", ["css!" + embyWebComponentsBowerPath + "/formdialog"], returnFirstDependency);
        define("indicators", [embyWebComponentsBowerPath + "/indicators/indicators"], returnFirstDependency);
        define("viewSettings", [embyWebComponentsBowerPath + "/viewsettings/viewsettings"], returnFirstDependency);
        define("filterMenu", [embyWebComponentsBowerPath + "/filtermenu/filtermenu"], returnFirstDependency);
        define("sortMenu", [embyWebComponentsBowerPath + "/sortmenu/sortmenu"], returnFirstDependency);
        define("registrationServices", [embyWebComponentsBowerPath + "/registrationservices/registrationservices"], returnFirstDependency);

        if ("cordova" === self.appMode || "android" === self.appMode) {
            define("fileupload", ["cordova/fileupload"], returnFirstDependency);
        } else {
            define("fileupload", [apiClientBowerPath + "/fileupload"], returnFirstDependency);
        }

        define("connectionmanager", [apiClientBowerPath + "/connectionmanager"]);
        define("serversync", [apiClientBowerPath + "/sync/serversync"], returnFirstDependency);
        define("multiserversync", [apiClientBowerPath + "/sync/multiserversync"], returnFirstDependency);
        define("mediasync", [apiClientBowerPath + "/sync/mediasync"], returnFirstDependency);
        define("idb", [embyWebComponentsBowerPath + "/idb"], returnFirstDependency);
        define("sanitizefilename", [embyWebComponentsBowerPath + "/sanitizefilename"], returnFirstDependency);
        define("itemrepository", [apiClientBowerPath + "/sync/itemrepository"], returnFirstDependency);
        define("useractionrepository", [apiClientBowerPath + "/sync/useractionrepository"], returnFirstDependency);
        define("swiper", [bowerPath + "/Swiper/dist/js/swiper.min", "css!" + bowerPath + "/Swiper/dist/css/swiper.min"], returnFirstDependency);
        define("scroller", [embyWebComponentsBowerPath + "/scroller/smoothscroller"], returnFirstDependency);
        define("toast", [embyWebComponentsBowerPath + "/toast/toast"], returnFirstDependency);
        define("scrollHelper", [embyWebComponentsBowerPath + "/scrollhelper"], returnFirstDependency);
        define("touchHelper", [embyWebComponentsBowerPath + "/touchhelper"], returnFirstDependency);
        define("appSettings", [embyWebComponentsBowerPath + "/appsettings"], returnFirstDependency);
        define("userSettings", [embyWebComponentsBowerPath + "/usersettings/usersettings"], returnFirstDependency);
        define("userSettingsBuilder", [embyWebComponentsBowerPath + "/usersettings/usersettingsbuilder", "layoutManager", "browser"], getSettingsBuilder);
        define("material-icons", ["css!" + embyWebComponentsBowerPath + "/fonts/material-icons/style"], returnFirstDependency);
        define("systemFontsCss", ["css!" + embyWebComponentsBowerPath + "/fonts/fonts"], returnFirstDependency);
        define("systemFontsSizedCss", ["css!" + embyWebComponentsBowerPath + "/fonts/fonts.sized"], returnFirstDependency);
        define("scrollStyles", ["css!" + embyWebComponentsBowerPath + "/scrollstyles"], returnFirstDependency);
        define("imageUploader", [embyWebComponentsBowerPath + "/imageuploader/imageuploader"], returnFirstDependency);
        define("navdrawer", ["components/navdrawer/navdrawer"], returnFirstDependency);
        define("htmlMediaHelper", [embyWebComponentsBowerPath + "/htmlvideoplayer/htmlmediahelper"], returnFirstDependency);
        define("viewcontainer", ["components/viewcontainer-lite", "css!" + embyWebComponentsBowerPath + "/viewmanager/viewcontainer-lite"], returnFirstDependency);
        define("queryString", [bowerPath + "/query-string/index"], function () {
            return queryString;
        });
        define("jQuery", [bowerPath + "/jquery/dist/jquery.slim.min"], function () {
            if (window.ApiClient) {
                jQuery.ajax = ApiClient.ajax;
            }

            return jQuery;
        });
        define("fnchecked", ["legacy/fnchecked"], returnFirstDependency);
        define("dialogHelper", [embyWebComponentsBowerPath + "/dialoghelper/dialoghelper"], returnFirstDependency);
        define("inputmanager", ["inputManager"], returnFirstDependency);
        define("apiInput", [embyWebComponentsBowerPath + "/input/api"], returnFirstDependency);
        define("serverNotifications", ["apiInput"], returnFirstDependency);
        define("headroom-window", ["headroom"], createWindowHeadroom);
        define("appFooter-shared", ["appFooter"], createSharedAppFooter);
        define("skinManager", [embyWebComponentsBowerPath + "/skinmanager"], function (skinManager) {
            skinManager.loadUserSkin = function (options) {
                require(["appRouter"], function (appRouter) {
                    options = options || {};

                    if (options.start) {
                        appRouter.invokeShortcut(options.start);
                    } else {
                        appRouter.goHome();
                    }
                });
            };

            skinManager.getThemes = function () {
                return [{
                    name: "Apple TV",
                    id: "appletv"
                }, {
                    name: "Blue Radiance",
                    id: "blueradiance"
                }, {
                    name: "Dark",
                    id: "dark",
                    isDefault: true,
                    isDefaultServerDashboard: true
                }, {
                    name: "Dark (green accent)",
                    id: "dark-green"
                }, {
                    name: "Dark (red accent)",
                    id: "dark-red"
                }, {
                    name: "Light",
                    id: "light"
                }, {
                    name: "Light (blue accent)",
                    id: "light-blue"
                }, {
                    name: "Light (green accent)",
                    id: "light-green"
                }, {
                    name: "Light (pink accent)",
                    id: "light-pink"
                }, {
                    name: "Light (purple accent)",
                    id: "light-purple"
                }, {
                    name: "Light (red accent)",
                    id: "light-red"
                }, {
                    name: "Windows Media Center",
                    id: "wmc"
                }];
            };

            return skinManager;
        });
        define("connectionManager", [], function () {
            return ConnectionManager;
        });
        define("apiClientResolver", [], function () {
            return function () {
                return window.ApiClient;
            };
        });
        define("appRouter", [embyWebComponentsBowerPath + "/router", "itemHelper"], function (appRouter, itemHelper) {
            function showItem(item, serverId, options) {
                if ("string" == typeof item) {
                    require(["connectionManager"], function (connectionManager) {
                        var apiClient = connectionManager.currentApiClient();
                        apiClient.getItem(apiClient.getCurrentUserId(), item).then(function (item) {
                            appRouter.showItem(item, options);
                        });
                    });
                } else {
                    if (2 == arguments.length) {
                        options = arguments[1];
                    }

                    appRouter.show("/" + appRouter.getRouteUrl(item, options), {
                        item: item
                    });
                }
            }

            appRouter.showLocalLogin = function (serverId, manualLogin) {
                Dashboard.navigate("login.html?serverid=" + serverId);
            };

            appRouter.showVideoOsd = function () {
                return Dashboard.navigate("videoosd.html");
            };

            appRouter.showSelectServer = function () {
                Dashboard.navigate(AppInfo.isNativeApp ? "selectserver.html" : "login.html");
            };

            appRouter.showWelcome = function () {
                Dashboard.navigate(AppInfo.isNativeApp ? "selectserver.html" : "login.html");
            };

            appRouter.showSettings = function () {
                Dashboard.navigate("mypreferencesmenu.html");
            };

            appRouter.showGuide = function () {
                Dashboard.navigate("livetv.html?tab=1");
            };

            appRouter.goHome = function () {
                Dashboard.navigate("home.html");
            };

            appRouter.showSearch = function () {
                Dashboard.navigate("search.html");
            };

            appRouter.showLiveTV = function () {
                Dashboard.navigate("livetv.html");
            };

            appRouter.showRecordedTV = function () {
                Dashboard.navigate("livetv.html?tab=3");
            };

            appRouter.showFavorites = function () {
                Dashboard.navigate("home.html?tab=1");
            };

            appRouter.showSettings = function () {
                Dashboard.navigate("mypreferencesmenu.html");
            };

            appRouter.showNowPlaying = function () {
                Dashboard.navigate("nowplaying.html");
            };

            appRouter.setTitle = function (title) {
                LibraryMenu.setTitle(title);
            };

            appRouter.getRouteUrl = function (item, options) {
                if (!item) {
                    throw new Error("item cannot be null");
                }

                if (item.url) {
                    return item.url;
                }

                var context = options ? options.context : null;
                var id = item.Id || item.ItemId;

                if (!options) {
                    options = {};
                }

                var url;
                var itemType = item.Type || (options ? options.itemType : null);
                var serverId = item.ServerId || options.serverId;

                if ("settings" === item) {
                    return "mypreferencesmenu.html";
                }

                if ("wizard" === item) {
                    return "wizardstart.html";
                }

                if ("manageserver" === item) {
                    return "dashboard.html";
                }

                if ("recordedtv" === item) {
                    return "livetv.html?tab=3&serverId=" + options.serverId;
                }

                if ("nextup" === item) {
                    return "list/list.html?type=nextup&serverId=" + options.serverId;
                }

                if ("list" === item) {
                    var url = "list/list.html?serverId=" + options.serverId + "&type=" + options.itemTypes;

                    if (options.isFavorite) {
                        url += "&IsFavorite=true";
                    }

                    return url;
                }

                if ("livetv" === item) {
                    if ("guide" === options.section) {
                        return "livetv.html?tab=1&serverId=" + options.serverId;
                    }

                    if ("movies" === options.section) {
                        return "list/list.html?type=Programs&IsMovie=true&serverId=" + options.serverId;
                    }

                    if ("shows" === options.section) {
                        return "list/list.html?type=Programs&IsSeries=true&IsMovie=false&IsNews=false&serverId=" + options.serverId;
                    }

                    if ("sports" === options.section) {
                        return "list/list.html?type=Programs&IsSports=true&serverId=" + options.serverId;
                    }

                    if ("kids" === options.section) {
                        return "list/list.html?type=Programs&IsKids=true&serverId=" + options.serverId;
                    }

                    if ("news" === options.section) {
                        return "list/list.html?type=Programs&IsNews=true&serverId=" + options.serverId;
                    }

                    if ("onnow" === options.section) {
                        return "list/list.html?type=Programs&IsAiring=true&serverId=" + options.serverId;
                    }

                    if ("dvrschedule" === options.section) {
                        return "livetv.html?tab=4&serverId=" + options.serverId;
                    }

                    return "livetv.html?serverId=" + options.serverId;
                }

                if ("SeriesTimer" == itemType) {
                    return "itemdetails.html?seriesTimerId=" + id + "&serverId=" + serverId;
                }

                if ("livetv" == item.CollectionType) {
                    return "livetv.html";
                }

                if ("Genre" === item.Type) {
                    url = "list/list.html?genreId=" + item.Id + "&serverId=" + serverId;

                    if ("livetv" === context) {
                        url += "&type=Programs";
                    }

                    if (options.parentId) {
                        url += "&parentId=" + options.parentId;
                    }

                    return url;
                }

                if ("MusicGenre" === item.Type) {
                    url = "list/list.html?musicGenreId=" + item.Id + "&serverId=" + serverId;

                    if (options.parentId) {
                        url += "&parentId=" + options.parentId;
                    }

                    return url;
                }

                if ("Studio" === item.Type) {
                    url = "list/list.html?studioId=" + item.Id + "&serverId=" + serverId;

                    if (options.parentId) {
                        url += "&parentId=" + options.parentId;
                    }

                    return url;
                }

                if ("folders" !== context && !itemHelper.isLocalItem(item)) {
                    if ("movies" == item.CollectionType) {
                        url = "movies.html?topParentId=" + item.Id;

                        if (options && "latest" === options.section) {
                            url += "&tab=1";
                        }

                        return url;
                    }

                    if ("tvshows" == item.CollectionType) {
                        url = "tv.html?topParentId=" + item.Id;

                        if (options && "latest" === options.section) {
                            url += "&tab=2";
                        }

                        return url;
                    }

                    if ("music" == item.CollectionType) {
                        return "music.html?topParentId=" + item.Id;
                    }
                }

                if ("Playlist" == itemType) {
                    return "itemdetails.html?id=" + id + "&serverId=" + serverId;
                }

                if ("TvChannel" == itemType) {
                    return "itemdetails.html?id=" + id + "&serverId=" + serverId;
                }

                if ("Program" == itemType) {
                    return "itemdetails.html?id=" + id + "&serverId=" + serverId;
                }

                if ("BoxSet" == itemType) {
                    return "itemdetails.html?id=" + id + "&serverId=" + serverId;
                }

                if ("MusicAlbum" == itemType) {
                    return "itemdetails.html?id=" + id + "&serverId=" + serverId;
                }

                if ("MusicGenre" == itemType) {
                    return "itemdetails.html?id=" + id + "&serverId=" + serverId;
                }

                if ("Person" == itemType) {
                    return "itemdetails.html?id=" + id + "&serverId=" + serverId;
                }

                if ("Recording" == itemType) {
                    return "itemdetails.html?id=" + id + "&serverId=" + serverId;
                }

                if ("MusicArtist" == itemType) {
                    return "itemdetails.html?id=" + id + "&serverId=" + serverId;
                }

                var contextSuffix = context ? "&context=" + context : "";

                if ("Series" == itemType || "Season" == itemType || "Episode" == itemType) {
                    return "itemdetails.html?id=" + id + contextSuffix + "&serverId=" + serverId;
                }

                if (item.IsFolder) {
                    if (id) {
                        return "list/list.html?parentId=" + id + "&serverId=" + serverId;
                    }

                    return "#";
                }

                return "itemdetails.html?id=" + id + "&serverId=" + serverId;
            };

            appRouter.showItem = showItem;
            return appRouter;
        });
    })();

    require(["css!css/site"]);

    return require(["browser"], onWebComponentsReady);
}();
pageClassOn("viewshow", "standalonePage", function () {
    document.querySelector(".skinHeader").classList.add("noHeaderRight");
});
pageClassOn("viewhide", "standalonePage", function () {
    document.querySelector(".skinHeader").classList.remove("noHeaderRight");
});<|MERGE_RESOLUTION|>--- conflicted
+++ resolved
@@ -54,7 +54,6 @@
 }
 
 var Dashboard = {
-<<<<<<< HEAD
     allowPluginPages: function (pluginId) {
         return true;
     },
@@ -105,12 +104,6 @@
         ConnectionManager.logout().then(function () {
             var loginPage;
 
-=======
-        getCurrentUser: function() {
-            return window.ApiClient.getCurrentUser(!1)
-        },
-        serverAddress: function() {
->>>>>>> 8f03439b
             if (AppInfo.isNativeApp) {
                 loginPage = "selectserver.html";
                 window.ApiClient = null;
@@ -238,25 +231,10 @@
 !function () {
     "use strict";
 
-<<<<<<< HEAD
-    function initializeApiClient(apiClient) {
-        if (!("cordova" !== self.appMode && "android" !== self.appMode)) {
-            apiClient.getAvailablePlugins = function () {
-                return Promise.resolve([]);
-            };
-        }
-    }
-
-    function onApiClientCreated(e__e, newApiClient) {
-        initializeApiClient(newApiClient);
-
+    function onApiClientCreated(e, newApiClient) {
         if (window.$) {
             $.ajax = newApiClient.ajax;
         }
-=======
-    function onApiClientCreated(e, newApiClient) {
-        window.$ && ($.ajax = newApiClient.ajax)
->>>>>>> 8f03439b
     }
 
     function defineConnectionManager(connectionManager) {
