--- conflicted
+++ resolved
@@ -347,14 +347,10 @@
     }
 
     function getLayoutManager(layoutManager, appHost) {
-<<<<<<< HEAD
-        if (appHost.default.getDefaultLayout) {
-            layoutManager.defaultLayout = appHost.default.getDefaultLayout();
-=======
         layoutManager = layoutManager.default || layoutManager;
+        appHost = appHost.default || appHost;
         if (appHost.getDefaultLayout) {
             layoutManager.defaultLayout = appHost.getDefaultLayout();
->>>>>>> 79e86587
         }
 
         layoutManager.init();
